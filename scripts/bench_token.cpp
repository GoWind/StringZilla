--- conflicted
+++ resolved
@@ -246,11 +246,10 @@
                                            sz_sha256_state_digest_serial> {env};
     bench_result_t base = bench_unary(env, "sz_sha256_serial", validator).log();
 
-<<<<<<< HEAD
 #if SZ_USE_ICE
-    bench_unary(env, "sz_sha256_ice", validator,
-                sha256_stream_from_sz<sz_sha256_state_init_ice, sz_sha256_state_update_ice,
-                                      sz_sha256_state_digest_ice> {env})
+    bench_unary(
+        env, "sz_sha256_ice", validator,
+        sha256_stream_from_sz<sz_sha256_state_init_ice, sz_sha256_state_update_ice, sz_sha256_state_digest_ice> {env})
         .log(base);
 #endif
 #if SZ_USE_GOLDMONT
@@ -259,10 +258,7 @@
                                       sz_sha256_state_digest_goldmont> {env})
         .log(base);
 #endif
-#if SZ_USE_NEON
-=======
 #if SZ_USE_NEON_SHA
->>>>>>> fcb68a4c
     bench_unary(
         env, "sz_sha256_neon", validator,
         sha256_stream_from_sz<sz_sha256_state_init_neon, sz_sha256_state_update_neon, sz_sha256_state_digest_neon> {
