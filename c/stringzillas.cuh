/**
 *  @file       stringzillas.cu
 *  @brief      StringZillas library shared code for parallel string operations using CPU & CUDA backends.
 *  @author     Ash Vardanian
 *  @date       March 23, 2025
 */

#if !defined(FU_ENABLE_NUMA)
#define FU_ENABLE_NUMA 0
#endif

#include <stringzillas/stringzillas.h> // StringZillas library header

#include <variant>        // For `std::variant`
<<<<<<< HEAD
#include <string_view>    // For `std::string_view`
=======
#include <thread>         // For `std::thread::hardware_concurrency`
>>>>>>> 20bbe229
#include <fork_union.hpp> // Fork-join scoped thread pool

#include <stringzillas/fingerprints.hpp> // C++ templates for string processing
#include <stringzillas/similarities.hpp> // C++ templates for string similarity

#if SZ_USE_CUDA
#include <stringzillas/fingerprints.cuh> // Parallel string processing in CUDA
#include <stringzillas/similarities.cuh> // Parallel string similarity in CUDA
#endif

namespace fu = ashvardanian::fork_union;
namespace sz = ashvardanian::stringzilla;
namespace szs = ashvardanian::stringzillas;

using malloc_t = std::allocator<char>;
#if SZ_USE_CUDA
using ualloc_t = szs::unified_alloc_t;
#endif // SZ_USE_CUDA

/** Helper class for `std::visit` to handle multiple callable types in a single variant. */
template <typename... callable_types_>
struct overloaded : callable_types_... {
    using callable_types_::operator()...;
};
template <typename... callable_types_>
overloaded(callable_types_...) -> overloaded<callable_types_...>;

/** Wraps a `sz_sequence_t` to feel like `std::vector<std::string_view>>` in the implementation layer. */
struct sz_sequence_as_cpp_container_t {
    using value_type = std::string_view;
    sz_sequence_t const *sequence_ = nullptr;

    std::size_t size() const noexcept {
        sz_assert_(sequence_ != nullptr && "Sequence must not be null");
        return sequence_->count;
    }
    std::string_view operator[](std::size_t index) const noexcept {
        sz_assert_(sequence_ != nullptr && "Sequence must not be null");
        sz_assert_(index < sequence_->count && "Index out of bounds");
        sz_cptr_t start_ptr = sequence_->get_start(sequence_->handle, index);
        sz_size_t length = sequence_->get_length(sequence_->handle, index);
        return {start_ptr, length};
    }
};

/** Wraps a `sz_sequence_u64tape_t` to feel like `std::vector<std::string_view>>` in the implementation layer. */
struct sz_sequence_u64tape_as_cpp_container_t {
    using value_type = std::string_view;
    sz_sequence_u64tape_t const *tape_ = nullptr;

    std::size_t size() const noexcept {
        sz_assert_(tape_ != nullptr && "Tape must not be null");
        return tape_->count;
    }
    std::string_view operator[](std::size_t index) const noexcept {
        sz_assert_(tape_ != nullptr && "Tape must not be null");
        sz_assert_(index < tape_->count && "Index out of bounds");
        return {tape_->data + tape_->offsets[index], tape_->offsets[index + 1] - tape_->offsets[index]};
    }
};

/** Wraps a `sz_sequence_u32tape_t` to feel like `std::vector<std::string_view>>` in the implementation layer. */
struct sz_sequence_u32tape_as_cpp_container_t {
    using value_type = std::string_view;
    sz_sequence_u32tape_t const *tape_ = nullptr;

    std::size_t size() const noexcept {
        sz_assert_(tape_ != nullptr && "Tape must not be null");
        return tape_->count;
    }
    std::string_view operator[](std::size_t index) const noexcept {
        sz_assert_(tape_ != nullptr && "Tape must not be null");
        sz_assert_(index < tape_->count && "Index out of bounds");
        return {tape_->data + tape_->offsets[index], tape_->offsets[index + 1] - tape_->offsets[index]};
    }
};

/** Convenience class for slicing a strided fingerprints output. */
template <typename element_type_, sz_size_t row_extent_ = SZ_SIZE_MAX>
struct strided_rows {
    using value_type = element_type_;

  private:
    static constexpr sz_size_t extent_k = row_extent_; // Extent of each row, default to SZ_SIZE_MAX

    sz_ptr_t data_ = nullptr;
    sz_size_t stride_bytes_ = 0;
    sz_size_t row_length_ = 0;
    sz_size_t count_ = 0;

  public:
    strided_rows(sz_ptr_t data, sz_size_t row_length, sz_size_t stride_bytes, sz_size_t count) noexcept
        : data_(data), stride_bytes_(stride_bytes), row_length_(row_length), count_(count) {}

    std::size_t size() const noexcept { return count_; }

    template <sz_size_t new_extent_ = extent_k>
    strided_rows<element_type_, new_extent_> shifted(std::ptrdiff_t offset) const noexcept {
        return strided_rows<element_type_, new_extent_>(data_ + offset, row_length_, stride_bytes_, count_);
    }

    sz::span<value_type, extent_k> operator[](std::size_t index) const noexcept {
        sz_assert_(index < count_ && "Index out of bounds");
        return sz::span<value_type, extent_k>(reinterpret_cast<value_type *>(data_ + index * stride_bytes_),
                                              row_length_);
    }
};

/**
 *  @brief Convenience class for strided pointer arithmetic.
 *  @see
 * https://github.com/ashvardanian/less_slow.cpp/blob/b21507f7143f8175b92d0b2b2d827b3bd4bb081b/less_slow.cpp#L2593-L2641
 */
template <typename value_type_>
class strided_ptr {
    sz_ptr_t data_;
    std::size_t stride_;

  public:
    using value_type = value_type_;
    using pointer = value_type_ *;
    using reference = value_type_ &;
    using difference_type = std::ptrdiff_t;
    using iterator_category = std::random_access_iterator_tag;

    strided_ptr(sz_ptr_t data, std::size_t stride_bytes) : data_(data), stride_(stride_bytes) {
        assert(data_ && "Pointer must not be null, as NULL arithmetic is undefined");
    }
#if defined(__cpp_lib_assume_aligned) // Not available in Apple Clang
    reference operator*() const noexcept {
        return *std::launder(std::assume_aligned<1>(reinterpret_cast<pointer>(data_)));
    }
    reference operator[](difference_type i) const noexcept {
        return *std::launder(std::assume_aligned<1>(reinterpret_cast<pointer>(data_ + i * stride_)));
    }
#else
    reference operator*() const noexcept { return *reinterpret_cast<pointer>(data_); }
    reference operator[](difference_type i) const noexcept { return *reinterpret_cast<pointer>(data_ + i * stride_); }
#endif // defined(__cpp_lib_assume_aligned)

    // clang-format off
    pointer operator->() const noexcept { return &operator*(); }
    strided_ptr &operator++() noexcept { data_ += stride_; return *this; }
    strided_ptr operator++(int) noexcept { strided_ptr temp = *this; ++(*this); return temp; }
    strided_ptr &operator--() noexcept { data_ -= stride_; return *this; }
    strided_ptr operator--(int) noexcept { strided_ptr temp = *this; --(*this); return temp; }
    strided_ptr &operator+=(difference_type offset) noexcept { data_ += offset * stride_; return *this; }
    strided_ptr &operator-=(difference_type offset) noexcept { data_ -= offset * stride_; return *this; }
    strided_ptr operator+(difference_type offset) const noexcept { strided_ptr temp = *this; return temp += offset; }
    strided_ptr operator-(difference_type offset) const noexcept { strided_ptr temp = *this; return temp -= offset; }
    friend difference_type operator-(strided_ptr const &a, strided_ptr const &b) noexcept { assert(a.stride_ == b.stride_); return (a.data_ - b.data_) / static_cast<difference_type>(a.stride_); }
    friend bool operator==(strided_ptr const &a, strided_ptr const &b) noexcept { return a.data_ == b.data_; }
    friend bool operator<(strided_ptr const &a, strided_ptr const &b) noexcept { return a.data_ < b.data_; }
    friend bool operator!=(strided_ptr const &a, strided_ptr const &b) noexcept { return !(a == b); }
    friend bool operator>(strided_ptr const &a, strided_ptr const &b) noexcept { return b < a; }
    friend bool operator<=(strided_ptr const &a, strided_ptr const &b) noexcept { return !(b < a); }
    friend bool operator>=(strided_ptr const &a, strided_ptr const &b) noexcept { return !(a < b); }
    // clang-format on
};

constexpr bool is_gpu_capability(sz_capability_t capability) noexcept {
    return (capability & sz_cap_cuda_k) != 0 || (capability & sz_cap_kepler_k) != 0 ||
           (capability & sz_cap_hopper_k) != 0;
}

#if SZ_USE_CUDA

/** @brief Redirects to CUDA's unified memory allocator. */
void *sz_memory_allocate_from_unified_(sz_size_t size_bytes, void *handle) {
    sz_unused_(handle);
    return szs::unified_alloc_t {}.allocate(size_bytes);
}

/** @brief Redirects to CUDA's unified memory allocator. */
void sz_memory_free_from_unified_(void *address, sz_size_t size_bytes, void *handle) {
    sz_unused_(handle);
    szs::unified_alloc_t {}.deallocate((char *)address, size_bytes);
}

#endif // SZ_USE_CUDA

struct default_scope_t {};
szs::dummy_executor_t get_executor(default_scope_t const &) noexcept { return {}; }
sz::cpu_specs_t get_specs(default_scope_t const &) noexcept { return {}; }

struct cpu_scope_t {
    std::unique_ptr<fu::basic_pool_t> executor_ptr;
    sz::cpu_specs_t specs;

    cpu_scope_t() = default;
    cpu_scope_t(std::unique_ptr<fu::basic_pool_t> exec_ptr, sz::cpu_specs_t cpu_specs) noexcept
        : executor_ptr(std::move(exec_ptr)), specs(cpu_specs) {}
};
fu::basic_pool_t &get_executor(cpu_scope_t &scope) noexcept { return *scope.executor_ptr; }
sz::cpu_specs_t get_specs(cpu_scope_t const &scope) noexcept { return scope.specs; }

#if SZ_USE_CUDA
struct gpu_scope_t {
    szs::cuda_executor_t executor;
    sz::gpu_specs_t specs;
};
szs::cuda_executor_t &get_executor(gpu_scope_t &scope) noexcept { return scope.executor; }
sz::gpu_specs_t get_specs(gpu_scope_t const &scope) noexcept { return scope.specs; }
#endif

struct device_scope_t {
#if SZ_USE_CUDA
    std::variant<default_scope_t, cpu_scope_t, gpu_scope_t> variants;
#else
    std::variant<default_scope_t, cpu_scope_t> variants;
#endif

    template <typename... variants_arguments_>
    device_scope_t(variants_arguments_ &&...args) noexcept : variants(std::forward<variants_arguments_>(args)...) {}
};

struct levenshtein_backends_t {

    /**
     *  On each hardware platform we use a different backend for Levenshtein distances,
     *  separately covering:
     *  - Linear or Affine gap costs
     *  - Serial, Ice Lake, CUDA, CUDA Kepler, and CUDA Hopper backends
     */
    std::variant<
#if SZ_USE_ICE
        szs::levenshtein_ice_t, szs::affine_levenshtein_ice_t,
#endif
#if SZ_USE_CUDA
        szs::levenshtein_cuda_t, szs::affine_levenshtein_cuda_t,
#endif
#if SZ_USE_KEPLER
        szs::levenshtein_kepler_t, szs::affine_levenshtein_kepler_t,
#endif
#if SZ_USE_HOPPER
        szs::levenshtein_hopper_t, szs::affine_levenshtein_hopper_t,
#endif
        szs::levenshtein_serial_t, szs::affine_levenshtein_serial_t>
        variants;

    template <typename... variants_arguments_>
    levenshtein_backends_t(variants_arguments_ &&...args) noexcept
        : variants(std::forward<variants_arguments_>(args)...) {}
};

template <typename texts_type_>
sz_status_t szs_levenshtein_distances_for_(                                      //
    szs_levenshtein_distances_t engine_punned, szs_device_scope_t device_punned, //
    texts_type_ const &a_container, texts_type_ const &b_container,              //
    sz_size_t *results, sz_size_t results_stride) {

    sz_assert_(engine_punned != nullptr && "Engine must be initialized");
    sz_assert_(device_punned != nullptr && "Device must be initialized");
    sz_assert_(results != nullptr && "Results must not be null");

    // Revert back from opaque pointer types
    auto *engine = reinterpret_cast<levenshtein_backends_t *>(engine_punned);
    auto *device = reinterpret_cast<device_scope_t *>(device_punned);

    // Wrap our stable ABI sequences into C++ friendly containers
    auto results_strided = strided_ptr<sz_size_t> {reinterpret_cast<sz_ptr_t>(results), results_stride};

    // The simplest case, is having non-optimized non-unrolled hashers.
    sz_status_t result = sz_success_k;
    auto variant_logic = [&](auto &engine_variant) {
        using engine_variant_t = std::decay_t<decltype(engine_variant)>;
        constexpr sz_capability_t engine_capability_k = engine_variant_t::capability_k;

        // GPU backends are only compatible with GPU scopes
        if constexpr (is_gpu_capability(engine_capability_k)) {
#if SZ_USE_CUDA
            if (std::holds_alternative<gpu_scope_t>(device->variants)) {
                auto &device_scope = std::get<gpu_scope_t>(device->variants);
                sz::status_t status = engine_variant(          //
                    a_container, b_container, results_strided, //
                    get_executor(device_scope), get_specs(device_scope));
                result = static_cast<sz_status_t>(status);
            }
            else { result = sz_status_unknown_k; }
#else
            result = sz_status_unknown_k; // GPU support is not enabled
#endif // SZ_USE_CUDA
        }
        // CPU backends are only compatible with CPU scopes
        else {
            if (std::holds_alternative<default_scope_t>(device->variants)) {
                auto &device_scope = std::get<default_scope_t>(device->variants);
                sz::status_t status = engine_variant(          //
                    a_container, b_container, results_strided, //
                    get_executor(device_scope), get_specs(device_scope));
                result = static_cast<sz_status_t>(status);
            }
            else if (std::holds_alternative<cpu_scope_t>(device->variants)) {
                auto &device_scope = std::get<cpu_scope_t>(device->variants);
                sz::status_t status = engine_variant(          //
                    a_container, b_container, results_strided, //
                    get_executor(device_scope), get_specs(device_scope));
                result = static_cast<sz_status_t>(status);
            }
            else { result = sz_status_unknown_k; }
        }
    };

    std::visit(variant_logic, engine->variants);
    return result;
}

struct levenshtein_utf8_backends_t {

    /**
     *  On each hardware platform we use a different backend for Levenshtein UTF8 distances,
     *  separately covering:
     *  - Serial, Ice Lake, CUDA backends
     */
    std::variant<
#if SZ_USE_ICE
        szs::levenshtein_utf8_ice_t, // ! `szs::affine_levenshtein_utf8_ice_t` won't compile yet
#endif
        szs::levenshtein_utf8_serial_t, szs::affine_levenshtein_utf8_serial_t>
        variants;

    template <typename... variants_arguments_>
    levenshtein_utf8_backends_t(variants_arguments_ &&...args) noexcept
        : variants(std::forward<variants_arguments_>(args)...) {}
};

template <typename texts_type_>
sz_status_t szs_levenshtein_distances_utf8_for_(                                      //
    szs_levenshtein_distances_utf8_t engine_punned, szs_device_scope_t device_punned, //
    texts_type_ const &a_container, texts_type_ const &b_container,                   //
    sz_size_t *results, sz_size_t results_stride) {

    sz_assert_(engine_punned != nullptr && "Engine must be initialized");
    sz_assert_(device_punned != nullptr && "Device must be initialized");
    sz_assert_(results != nullptr && "Results must not be null");

    // Revert back from opaque pointer types
    auto *engine = reinterpret_cast<levenshtein_utf8_backends_t *>(engine_punned);
    auto *device = reinterpret_cast<device_scope_t *>(device_punned);

    // Wrap our stable ABI sequences into C++ friendly containers
    auto results_strided = strided_ptr<sz_size_t> {reinterpret_cast<sz_ptr_t>(results), results_stride};

    // The simplest case, is having non-optimized non-unrolled hashers.
    sz_status_t result = sz_success_k;
    auto variant_logic = [&](auto &engine_variant) {
        using engine_variant_t = std::decay_t<decltype(engine_variant)>;
        constexpr sz_capability_t engine_capability_k = engine_variant_t::capability_k;

        // GPU backends are only compatible with GPU scopes
        if constexpr (is_gpu_capability(engine_capability_k)) {
            // No GPU backends for UTF8 Levenshtein distances yet
            result = sz_status_unknown_k;
        }
        // CPU backends are only compatible with CPU scopes
        else {
            if (std::holds_alternative<default_scope_t>(device->variants)) {
                auto &device_scope = std::get<default_scope_t>(device->variants);
                sz::status_t status = engine_variant(          //
                    a_container, b_container, results_strided, //
                    get_executor(device_scope), get_specs(device_scope));
                result = static_cast<sz_status_t>(status);
            }
            else if (std::holds_alternative<cpu_scope_t>(device->variants)) {
                auto &device_scope = std::get<cpu_scope_t>(device->variants);
                sz::status_t status = engine_variant(          //
                    a_container, b_container, results_strided, //
                    get_executor(device_scope), get_specs(device_scope));
                result = static_cast<sz_status_t>(status);
            }
            else { result = sz_status_unknown_k; }
        }
    };

    std::visit(variant_logic, engine->variants);
    return result;
}

struct needleman_wunsch_backends_t {

    /**
     *  On each hardware platform we use a different backend for Levenshtein distances,
     *  separately covering:
     *  - Linear or Affine gap costs
     *  - Serial, Ice Lake, CUDA, CUDA Kepler, and CUDA Hopper backends
     */
    std::variant<
#if SZ_USE_ICE
        szs::needleman_wunsch_ice_t, // ! No affine variant here yet
#endif
#if SZ_USE_CUDA
        szs::needleman_wunsch_cuda_t, szs::affine_needleman_wunsch_cuda_t,
#endif
#if SZ_USE_HOPPER
        szs::needleman_wunsch_hopper_t, szs::affine_needleman_wunsch_hopper_t,
#endif
        szs::needleman_wunsch_serial_t, szs::affine_needleman_wunsch_serial_t>
        variants;

    template <typename... variants_arguments_>
    needleman_wunsch_backends_t(variants_arguments_ &&...args) noexcept
        : variants(std::forward<variants_arguments_>(args)...) {}
};

template <typename texts_type_>
sz_status_t szs_needleman_wunsch_scores_for_(                                      //
    szs_needleman_wunsch_scores_t engine_punned, szs_device_scope_t device_punned, //
    texts_type_ const &a_container, texts_type_ const &b_container,                //
    sz_ssize_t *results, sz_size_t results_stride) {

    sz_assert_(engine_punned != nullptr && "Engine must be initialized");
    sz_assert_(device_punned != nullptr && "Device must be initialized");
    sz_assert_(results != nullptr && "Results must not be null");

    // Revert back from opaque pointer types
    auto *engine = reinterpret_cast<needleman_wunsch_backends_t *>(engine_punned);
    auto *device = reinterpret_cast<device_scope_t *>(device_punned);

    // Wrap our stable ABI sequences into C++ friendly containers
    auto results_strided = strided_ptr<sz_ssize_t> {reinterpret_cast<sz_ptr_t>(results), results_stride};

    // The simplest case, is having non-optimized non-unrolled hashers.
    sz_status_t result = sz_success_k;
    auto variant_logic = [&](auto &engine_variant) {
        using engine_variant_t = std::decay_t<decltype(engine_variant)>;
        constexpr sz_capability_t engine_capability_k = engine_variant_t::capability_k;

        // GPU backends are only compatible with GPU scopes
        if constexpr (is_gpu_capability(engine_capability_k)) {
#if SZ_USE_CUDA
            if (std::holds_alternative<gpu_scope_t>(device->variants)) {
                auto &device_scope = std::get<gpu_scope_t>(device->variants);
                sz::status_t status = engine_variant(          //
                    a_container, b_container, results_strided, //
                    get_executor(device_scope), get_specs(device_scope));
                result = static_cast<sz_status_t>(status);
            }
            else { result = sz_status_unknown_k; }
#else
            result = sz_status_unknown_k; // GPU support is not enabled
#endif // SZ_USE_CUDA
        }
        // CPU backends are only compatible with CPU scopes
        else {
            if (std::holds_alternative<default_scope_t>(device->variants)) {
                auto &device_scope = std::get<default_scope_t>(device->variants);
                sz::status_t status = engine_variant(          //
                    a_container, b_container, results_strided, //
                    get_executor(device_scope), get_specs(device_scope));
                result = static_cast<sz_status_t>(status);
            }
            else if (std::holds_alternative<cpu_scope_t>(device->variants)) {
                auto &device_scope = std::get<cpu_scope_t>(device->variants);
                sz::status_t status = engine_variant(          //
                    a_container, b_container, results_strided, //
                    get_executor(device_scope), get_specs(device_scope));
                result = static_cast<sz_status_t>(status);
            }
            else { result = sz_status_unknown_k; }
        }
    };

    std::visit(variant_logic, engine->variants);
    return result;
}

struct smith_waterman_backends_t {

    /**
     *  On each hardware platform we use a different backend for Levenshtein distances,
     *  separately covering:
     *  - Linear or Affine gap costs
     *  - Serial, Ice Lake, CUDA, CUDA Kepler, and CUDA Hopper backends
     */
    std::variant<
#if SZ_USE_ICE
        szs::smith_waterman_ice_t, // ! No affine variant here yet
#endif
#if SZ_USE_CUDA
        szs::smith_waterman_cuda_t, szs::affine_smith_waterman_cuda_t,
#endif
#if SZ_USE_HOPPER
        szs::smith_waterman_hopper_t, szs::affine_smith_waterman_hopper_t,
#endif
        szs::smith_waterman_serial_t, szs::affine_smith_waterman_serial_t>
        variants;

    template <typename... variants_arguments_>
    smith_waterman_backends_t(variants_arguments_ &&...args) noexcept
        : variants(std::forward<variants_arguments_>(args)...) {}
};

template <typename texts_type_>
sz_status_t szs_smith_waterman_scores_for_(                                      //
    szs_smith_waterman_scores_t engine_punned, szs_device_scope_t device_punned, //
    texts_type_ const &a_container, texts_type_ const &b_container,              //
    sz_ssize_t *results, sz_size_t results_stride) {

    sz_assert_(engine_punned != nullptr && "Engine must be initialized");
    sz_assert_(device_punned != nullptr && "Device must be initialized");
    sz_assert_(results != nullptr && "Results must not be null");

    // Revert back from opaque pointer types
    auto *engine = reinterpret_cast<smith_waterman_backends_t *>(engine_punned);
    auto *device = reinterpret_cast<device_scope_t *>(device_punned);

    // Wrap our stable ABI sequences into C++ friendly containers
    auto results_strided = strided_ptr<sz_ssize_t> {reinterpret_cast<sz_ptr_t>(results), results_stride};

    // The simplest case, is having non-optimized non-unrolled hashers.
    sz_status_t result = sz_success_k;
    auto variant_logic = [&](auto &engine_variant) {
        using engine_variant_t = std::decay_t<decltype(engine_variant)>;
        constexpr sz_capability_t engine_capability_k = engine_variant_t::capability_k;

        // GPU backends are only compatible with GPU scopes
        if constexpr (is_gpu_capability(engine_capability_k)) {
#if SZ_USE_CUDA
            if (std::holds_alternative<gpu_scope_t>(device->variants)) {
                auto &device_scope = std::get<gpu_scope_t>(device->variants);
                sz::status_t status = engine_variant(          //
                    a_container, b_container, results_strided, //
                    get_executor(device_scope), get_specs(device_scope));
                result = static_cast<sz_status_t>(status);
            }
            else { result = sz_status_unknown_k; }
#else
            result = sz_status_unknown_k; // GPU support is not enabled
#endif // SZ_USE_CUDA
        }
        // CPU backends are only compatible with CPU scopes
        else {
            if (std::holds_alternative<default_scope_t>(device->variants)) {
                auto &device_scope = std::get<default_scope_t>(device->variants);
                sz::status_t status = engine_variant(          //
                    a_container, b_container, results_strided, //
                    get_executor(device_scope), get_specs(device_scope));
                result = static_cast<sz_status_t>(status);
            }
            else if (std::holds_alternative<cpu_scope_t>(device->variants)) {
                auto &device_scope = std::get<cpu_scope_t>(device->variants);
                sz::status_t status = engine_variant(          //
                    a_container, b_container, results_strided, //
                    get_executor(device_scope), get_specs(device_scope));
                result = static_cast<sz_status_t>(status);
            }
            else { result = sz_status_unknown_k; }
        }
    };

    std::visit(variant_logic, engine->variants);
    return result;
}

template <typename element_type_>
using vec = szs::safe_vector<element_type_, std::allocator<element_type_>>;

static constexpr size_t fingerprint_slice_k = 64;

struct fingerprints_backends_t {
    using fallback_variant_cpus_t = szs::basic_rolling_hashers<szs::floating_rolling_hasher<sz::f64_t>, sz::u32_t>;
#if SZ_USE_CUDA
    using fallback_variant_cuda_t = szs::basic_rolling_hashers<szs::floating_rolling_hasher<sz::f64_t>, sz::u32_t,
                                                               sz::u32_t, ualloc_t, sz_cap_cuda_k>;
#endif // SZ_USE_CUDA

    /**
     *  On each hardware platform the contains a group of rolling hashers.
     *  Each rolling hasher produces `fingerprint_slice_k` worth of fingerprint dimensions.
     */
    std::variant<
#if SZ_USE_HASWELL
        vec<szs::floating_rolling_hashers<sz_cap_haswell_k, fingerprint_slice_k>>,
#endif
#if SZ_USE_SKYLAKE
        vec<szs::floating_rolling_hashers<sz_cap_skylake_k, fingerprint_slice_k>>,
#endif
#if SZ_USE_CUDA
        vec<szs::floating_rolling_hashers<sz_cap_cuda_k, fingerprint_slice_k>>, fallback_variant_cuda_t,
#endif
        vec<szs::floating_rolling_hashers<sz_cap_serial_k, fingerprint_slice_k>>, fallback_variant_cpus_t>
        variants;

    sz_size_t dimensions = 0; // Total number of dimensions across all hashers

    template <typename... variants_arguments_>
    fingerprints_backends_t(variants_arguments_ &&...args) noexcept
        : variants(std::forward<variants_arguments_>(args)...) {}
};

template <typename texts_type_>
sz_status_t szs_fingerprints_for_(                                      //
    szs_fingerprints_t engine_punned, szs_device_scope_t device_punned, //
    texts_type_ const &texts_container,                                 //
    sz_u32_t *min_hashes, sz_size_t min_hashes_stride,                  //
    sz_u32_t *min_counts, sz_size_t min_counts_stride) {

    sz_assert_(engine_punned != nullptr && "Engine must be initialized");
    sz_assert_(device_punned != nullptr && "Device must be initialized");
    sz_assert_(min_hashes != nullptr && "Output min_hashes cannot be null");
    sz_assert_(min_counts != nullptr && "Output min_counts cannot be null");

    // Revert back from opaque pointer types
    auto *engine = reinterpret_cast<fingerprints_backends_t *>(engine_punned);
    auto *device = reinterpret_cast<device_scope_t *>(device_punned);

    // Wrap our stable ABI sequences into C++ friendly containers
    auto const dims = engine->dimensions;
    auto const texts_count = texts_container.size();

    // The simplest case, is having non-optimized non-unrolled hashers.
    sz_status_t result = sz_success_k;
    using fallback_variant_cpus_t = typename fingerprints_backends_t::fallback_variant_cpus_t;
    auto fallback_logic_cpus = [&](fallback_variant_cpus_t &fallback_hashers) {
        auto const min_hashes_rows = //
            strided_rows<sz_u32_t> {reinterpret_cast<sz_ptr_t>(min_hashes), dims, min_hashes_stride, texts_count};
        auto const min_counts_rows = //
            strided_rows<sz_u32_t> {reinterpret_cast<sz_ptr_t>(min_counts), dims, min_counts_stride, texts_count};

        // CPU fallback hashers can only work with CPU-compatible device scopes
        if (std::holds_alternative<default_scope_t>(device->variants)) {
            auto &device_scope = std::get<default_scope_t>(device->variants);
            sz::status_t status = fallback_hashers(                //
                texts_container, min_hashes_rows, min_counts_rows, //
                get_executor(device_scope), get_specs(device_scope));
            result = static_cast<sz_status_t>(status);
        }
        else if (std::holds_alternative<cpu_scope_t>(device->variants)) {
            auto &device_scope = std::get<cpu_scope_t>(device->variants);
            sz::status_t status = fallback_hashers(                //
                texts_container, min_hashes_rows, min_counts_rows, //
                get_executor(device_scope), get_specs(device_scope));
            result = static_cast<sz_status_t>(status);
        }
        else { result = sz_status_unknown_k; }
    };
#if SZ_USE_CUDA
    using fallback_variant_cuda_t = typename fingerprints_backends_t::fallback_variant_cuda_t;
    auto fallback_logic_gpus = [&](fallback_variant_cuda_t &fallback_hashers) {
        auto const min_hashes_rows = //
            strided_rows<sz_u32_t> {reinterpret_cast<sz_ptr_t>(min_hashes), dims, min_hashes_stride, texts_count};
        auto const min_counts_rows = //
            strided_rows<sz_u32_t> {reinterpret_cast<sz_ptr_t>(min_counts), dims, min_counts_stride, texts_count};

        // CPU fallback hashers can only work with CPU-compatible device scopes
        if (std::holds_alternative<gpu_scope_t>(device->variants)) {
            auto &device_scope = std::get<gpu_scope_t>(device->variants);
            sz::status_t status = fallback_hashers(                //
                texts_container, min_hashes_rows, min_counts_rows, //
                get_executor(device_scope), get_specs(device_scope));
            result = static_cast<sz_status_t>(status);
        }
        else { result = sz_status_unknown_k; }
    };
#endif // SZ_USE_CUDA

    // The unrolled logic is a bit more complex than `fallback_logic_cpus`, but in practice involves
    // just one additional loop level.
    auto unrolled_logic = [&](auto &&unrolled_hashers) {
        using unrolled_hashers_t = std::decay_t<decltype(unrolled_hashers)>;
        using unrolled_hasher_t = typename unrolled_hashers_t::value_type;
        constexpr sz_capability_t engine_capability_k = unrolled_hasher_t::capability_k;
        constexpr size_t bytes_per_slice_k = fingerprint_slice_k * sizeof(sz_u32_t);

        // Each engine will produce only a few dimensions so the outputs should be defined
        // differently
        auto const min_hashes_rows = //
            strided_rows<sz_u32_t> {reinterpret_cast<sz_ptr_t>(min_hashes), fingerprint_slice_k, min_hashes_stride,
                                    texts_count};
        auto const min_counts_rows = //
            strided_rows<sz_u32_t> {reinterpret_cast<sz_ptr_t>(min_counts), fingerprint_slice_k, min_counts_stride,
                                    texts_count};

        // GPU backends are only compatible with GPU scopes
        if constexpr (is_gpu_capability(engine_capability_k)) {
#if SZ_USE_CUDA
            if (std::holds_alternative<gpu_scope_t>(device->variants)) {
                auto &device_scope = std::get<gpu_scope_t>(device->variants);
                for (std::size_t i = 0; i < unrolled_hashers.size(); ++i) {
                    auto &engine_variant = unrolled_hashers[i];
                    sz::status_t status = engine_variant(                                             //
                        texts_container,                                                              //
                        min_hashes_rows.template shifted<fingerprint_slice_k>(i * bytes_per_slice_k), //
                        min_counts_rows.template shifted<fingerprint_slice_k>(i * bytes_per_slice_k), //
                        get_executor(device_scope), get_specs(device_scope));
                    result = static_cast<sz_status_t>(status);
                    if (result != sz_success_k) break;
                }
            }
            else { result = sz_status_unknown_k; }
#else
            result = sz_status_unknown_k; // GPU support is not enabled
#endif // SZ_USE_CUDA
        }
        // CPU backends are only compatible with CPU scopes
        else {
            if (std::holds_alternative<default_scope_t>(device->variants)) {
                auto &device_scope = std::get<default_scope_t>(device->variants);
                for (std::size_t i = 0; i < unrolled_hashers.size(); ++i) {
                    auto &engine_variant = unrolled_hashers[i];
                    sz::status_t status = engine_variant(                                             //
                        texts_container,                                                              //
                        min_hashes_rows.template shifted<fingerprint_slice_k>(i * bytes_per_slice_k), //
                        min_counts_rows.template shifted<fingerprint_slice_k>(i * bytes_per_slice_k), //
                        get_executor(device_scope), get_specs(device_scope));
                    result = static_cast<sz_status_t>(status);
                }
            }
            else if (std::holds_alternative<cpu_scope_t>(device->variants)) {
                auto &device_scope = std::get<cpu_scope_t>(device->variants);
                for (std::size_t i = 0; i < unrolled_hashers.size(); ++i) {
                    auto &engine_variant = unrolled_hashers[i];
                    sz::status_t status = engine_variant(                                             //
                        texts_container,                                                              //
                        min_hashes_rows.template shifted<fingerprint_slice_k>(i * bytes_per_slice_k), //
                        min_counts_rows.template shifted<fingerprint_slice_k>(i * bytes_per_slice_k), //
                        get_executor(device_scope), get_specs(device_scope));
                    result = static_cast<sz_status_t>(status);
                }
            }
            else { result = sz_status_unknown_k; }
        }
    };

#if SZ_USE_CUDA
    std::visit(overloaded {fallback_logic_cpus, fallback_logic_gpus, unrolled_logic}, engine->variants);
#else
    std::visit(overloaded {fallback_logic_cpus, unrolled_logic}, engine->variants);
#endif
    return result;
}

extern "C" {

#pragma region Metadata

SZ_DYNAMIC int szs_version_major(void) { return STRINGZILLA_H_VERSION_MAJOR; }
SZ_DYNAMIC int szs_version_minor(void) { return STRINGZILLA_H_VERSION_MINOR; }
SZ_DYNAMIC int szs_version_patch(void) { return STRINGZILLA_H_VERSION_PATCH; }

SZ_DYNAMIC sz_capability_t szs_capabilities(void) {
    sz_capability_t cpu_capabilities = sz_capabilities_implementation_();
#if SZ_USE_CUDA
    return static_cast<sz_capability_t>(cpu_capabilities | sz_caps_ckh_k);
#else
    return cpu_capabilities;
#endif // SZ_USE_CUDA
}

SZ_DYNAMIC sz_status_t sz_memory_allocator_init_unified(sz_memory_allocator_t *alloc) {
#if SZ_USE_CUDA
    alloc->allocate = &sz_memory_allocate_from_unified_;
    alloc->free = &sz_memory_free_from_unified_;
    alloc->handle = nullptr;
    return sz_success_k;
#else
    return sz_missing_gpu_k;
#endif
}

#pragma endregion Metadata

#pragma region Device Scopes

SZ_DYNAMIC sz_status_t szs_device_scope_init_default(szs_device_scope_t *scope_punned) {
    sz_assert_(scope_punned != nullptr && "Scope must not be null");
    auto *scope = new device_scope_t {default_scope_t {}};
    if (!scope) return sz_bad_alloc_k;
    *scope_punned = reinterpret_cast<szs_device_scope_t>(scope);
    return sz_success_k;
}

SZ_DYNAMIC sz_status_t szs_device_scope_init_cpu_cores(sz_size_t cpu_cores, szs_device_scope_t *scope_punned) {
    sz_assert_(scope_punned != nullptr && "Scope must not be null");

    // If cpu_cores is 0, use all available cores
    if (cpu_cores == 0) cpu_cores = std::thread::hardware_concurrency();

    // If cpu_cores is 1, redirect to default scope
    if (cpu_cores == 1) return szs_device_scope_init_default(scope_punned);

    sz::cpu_specs_t specs;
    auto executor = std::make_unique<fu::basic_pool_t>();
    if (!executor->try_spawn(cpu_cores)) return sz_bad_alloc_k;

    auto *scope =
        new (std::nothrow) device_scope_t(std::in_place_type_t<cpu_scope_t> {}, std::move(executor), std::move(specs));
    if (!scope) return sz_bad_alloc_k;
    *scope_punned = reinterpret_cast<szs_device_scope_t>(scope);
    return sz_success_k;
}

SZ_DYNAMIC sz_status_t szs_device_scope_init_gpu_device(sz_size_t gpu_device, szs_device_scope_t *scope_punned) {
    sz_assert_(scope_punned != nullptr && "Scope must not be null");

#if SZ_USE_CUDA
    sz::gpu_specs_t specs;
    auto specs_status = szs::gpu_specs_fetch(specs, static_cast<int>(gpu_device));
    if (specs_status.status != sz::status_t::success_k) { return static_cast<sz_status_t>(specs_status.status); }
    szs::cuda_executor_t executor;
    auto executor_status = executor.try_scheduling(static_cast<int>(gpu_device));
    if (executor_status.status != sz::status_t::success_k) { return static_cast<sz_status_t>(executor_status.status); }

    auto *scope =
        new (std::nothrow) device_scope_t {gpu_scope_t {.executor = std::move(executor), .specs = std::move(specs)}};
    if (!scope) return sz_bad_alloc_k;
    *scope_punned = reinterpret_cast<szs_device_scope_t>(scope);
    return sz_success_k;
#else
    sz_unused_(gpu_device);
    sz_unused_(scope_punned);
    return sz_missing_gpu_k;
#endif
}

SZ_DYNAMIC sz_status_t szs_device_scope_get_cpu_cores(szs_device_scope_t scope_punned, sz_size_t *cpu_cores) {
    if (scope_punned == nullptr || cpu_cores == nullptr) return sz_status_unknown_k;
    auto *scope = reinterpret_cast<device_scope_t *>(scope_punned);

    if (std::holds_alternative<cpu_scope_t>(scope->variants)) {
        auto &cpu_scope = std::get<cpu_scope_t>(scope->variants);
        if (cpu_scope.executor_ptr) {
            *cpu_cores = cpu_scope.executor_ptr->threads_count();
            return sz_success_k;
        }
    }
    // Default scope is single-threaded
    else if (std::holds_alternative<default_scope_t>(scope->variants)) {
        *cpu_cores = 1;
        return sz_success_k;
    }

    return sz_status_unknown_k;
}

SZ_DYNAMIC sz_status_t szs_device_scope_get_gpu_device(szs_device_scope_t scope_punned, sz_size_t *gpu_device) {
    if (scope_punned == nullptr || gpu_device == nullptr) return sz_status_unknown_k;

#if SZ_USE_CUDA
    auto *scope = reinterpret_cast<device_scope_t *>(scope_punned);
    if (std::holds_alternative<gpu_scope_t>(scope->variants)) {
        auto &gpu_scope = std::get<gpu_scope_t>(scope->variants);
        *gpu_device = static_cast<sz_size_t>(gpu_scope.executor.device_id());
        return sz_success_k;
    }
#else
    sz_unused_(scope_punned);
    sz_unused_(gpu_device);
#endif

    return sz_status_unknown_k;
}

SZ_DYNAMIC void szs_device_scope_free(szs_device_scope_t scope_punned) {
    if (scope_punned == nullptr) return;
    auto *scope = reinterpret_cast<device_scope_t *>(scope_punned);
    delete scope;
}

SZ_DYNAMIC sz_status_t szs_device_scope_get_capabilities(szs_device_scope_t scope_punned,
                                                         sz_capability_t *capabilities) {
    if (scope_punned == nullptr || capabilities == nullptr) return sz_status_unknown_k;
    auto *scope = reinterpret_cast<device_scope_t *>(scope_punned);

    sz_capability_t system_caps = szs_capabilities();

#if SZ_USE_CUDA
    if (std::holds_alternative<gpu_scope_t>(scope->variants)) {
        // For GPU scope, intersect system capabilities with CUDA capabilities
        *capabilities = static_cast<sz_capability_t>(system_caps & sz_caps_cuda_k);
        return sz_success_k;
    }
#endif

    // For default and CPU scopes, intersect system capabilities with CPU capabilities
    *capabilities = static_cast<sz_capability_t>(system_caps & sz_caps_cpus_k);
    return sz_success_k;
}

#pragma endregion Device Scopes

#pragma region Unified Allocator

SZ_DYNAMIC void *szs_unified_alloc(sz_size_t size_bytes) {
#if SZ_USE_CUDA
    return szs::unified_alloc_t {}.allocate(size_bytes);
#else
    return std::malloc(size_bytes);
#endif
}

SZ_DYNAMIC void szs_unified_free(void *ptr, sz_size_t size_bytes) {
    if (!ptr) return;
#if SZ_USE_CUDA
    szs::unified_alloc_t {}.deallocate(static_cast<char *>(ptr), size_bytes);
#else
    sz_unused_(size_bytes);
    std::free(ptr);
#endif
}

#pragma endregion Unified Allocator

#pragma region Levenshtein Distances

SZ_DYNAMIC sz_status_t szs_levenshtein_distances_init(                                             //
    sz_error_cost_t match, sz_error_cost_t mismatch, sz_error_cost_t open, sz_error_cost_t extend, //
    sz_memory_allocator_t const *alloc, sz_capability_t capabilities,                              //
    szs_levenshtein_distances_t *engine_punned) {

    sz_assert_(engine_punned != nullptr && *engine_punned == nullptr && "Engine must be uninitialized");

    // If the gap opening and extension costs are identical we can use less memory
    auto const can_use_linear_costs = open == extend;
    auto const substitution_costs = szs::uniform_substitution_costs_t {match, mismatch};
    auto const linear_costs = szs::linear_gap_costs_t {open};
    auto const affine_costs = szs::affine_gap_costs_t {open, extend};

#if SZ_USE_ICE
    bool const can_use_ice = (capabilities & sz_cap_ice_k) == sz_cap_ice_k;
    if (can_use_ice && can_use_linear_costs) {
        auto variant = szs::levenshtein_ice_t(substitution_costs, linear_costs);
        auto engine = new (std::nothrow)
            levenshtein_backends_t(std::in_place_type_t<szs::levenshtein_ice_t>(), std::move(variant));
        if (!engine) return sz_bad_alloc_k;

        *engine_punned = reinterpret_cast<szs_levenshtein_distances_t>(engine);
        return sz_success_k;
    }
    else if (can_use_ice) {
        auto variant = szs::affine_levenshtein_ice_t(substitution_costs, affine_costs);
        auto engine = new (std::nothrow)
            levenshtein_backends_t(std::in_place_type_t<szs::affine_levenshtein_ice_t>(), std::move(variant));
        if (!engine) return sz_bad_alloc_k;

        *engine_punned = reinterpret_cast<szs_levenshtein_distances_t>(engine);
        return sz_success_k;
    }
#endif // SZ_USE_ICE

#if SZ_USE_CUDA
    bool const can_use_cuda = (capabilities & sz_cap_cuda_k) == sz_cap_cuda_k;
    if (can_use_cuda && can_use_linear_costs) {
        auto variant = szs::levenshtein_cuda_t(substitution_costs, linear_costs);
        auto engine = new (std::nothrow)
            levenshtein_backends_t(std::in_place_type_t<szs::levenshtein_cuda_t>(), std::move(variant));
        if (!engine) return sz_bad_alloc_k;

        *engine_punned = reinterpret_cast<szs_levenshtein_distances_t>(engine);
        return sz_success_k;
    }
    else if (can_use_cuda) {
        auto variant = szs::affine_levenshtein_cuda_t(substitution_costs, affine_costs);
        auto engine = new (std::nothrow)
            levenshtein_backends_t(std::in_place_type_t<szs::affine_levenshtein_cuda_t>(), std::move(variant));
        if (!engine) return sz_bad_alloc_k;

        *engine_punned = reinterpret_cast<szs_levenshtein_distances_t>(engine);
        return sz_success_k;
    }
#endif // SZ_USE_CUDA

#if SZ_USE_KEPLER
    bool const can_use_kepler = (capabilities & sz_caps_ck_k) == sz_caps_ck_k;
    if (can_use_kepler && can_use_linear_costs) {
        auto variant = szs::levenshtein_kepler_t(substitution_costs, linear_costs);
        auto engine = new (std::nothrow)
            levenshtein_backends_t(std::in_place_type_t<szs::levenshtein_kepler_t>(), std::move(variant));
        if (!engine) return sz_bad_alloc_k;

        *engine_punned = reinterpret_cast<szs_levenshtein_distances_t>(engine);
        return sz_success_k;
    }
    else if (can_use_kepler) {
        auto variant = szs::affine_levenshtein_kepler_t(substitution_costs, affine_costs);
        auto engine = new (std::nothrow)
            levenshtein_backends_t(std::in_place_type_t<szs::affine_levenshtein_kepler_t>(), std::move(variant));
        if (!engine) return sz_bad_alloc_k;

        *engine_punned = reinterpret_cast<szs_levenshtein_distances_t>(engine);
        return sz_success_k;
    }
#endif // SZ_USE_KEPLER

#if SZ_USE_HOPPER
    bool const can_use_hopper = (capabilities & sz_caps_ckh_k) == sz_caps_ckh_k;
    if (can_use_hopper && can_use_linear_costs) {
        auto variant = szs::levenshtein_hopper_t(substitution_costs, linear_costs);
        auto engine = new (std::nothrow)
            levenshtein_backends_t(std::in_place_type_t<szs::levenshtein_hopper_t>(), std::move(variant));
        if (!engine) return sz_bad_alloc_k;

        *engine_punned = reinterpret_cast<szs_levenshtein_distances_t>(engine);
        return sz_success_k;
    }
    else if (can_use_hopper) {
        auto variant = szs::affine_levenshtein_hopper_t(substitution_costs, affine_costs);
        auto engine = new (std::nothrow)
            levenshtein_backends_t(std::in_place_type_t<szs::affine_levenshtein_hopper_t>(), std::move(variant));
        if (!engine) return sz_bad_alloc_k;

        *engine_punned = reinterpret_cast<szs_levenshtein_distances_t>(engine);
        return sz_success_k;
    }
#endif // SZ_USE_HOPPER

    if (can_use_linear_costs) {
        auto variant = szs::levenshtein_serial_t(substitution_costs, linear_costs);
        auto engine = new (std::nothrow)
            levenshtein_backends_t(std::in_place_type_t<szs::levenshtein_serial_t>(), std::move(variant));
        if (!engine) return sz_bad_alloc_k;

        *engine_punned = reinterpret_cast<szs_levenshtein_distances_t>(engine);
        return sz_success_k;
    }
    else {
        auto variant = szs::affine_levenshtein_serial_t(substitution_costs, affine_costs);
        auto engine = new (std::nothrow)
            levenshtein_backends_t(std::in_place_type_t<szs::affine_levenshtein_serial_t>(), std::move(variant));
        if (!engine) return sz_bad_alloc_k;

        *engine_punned = reinterpret_cast<szs_levenshtein_distances_t>(engine);
        return sz_success_k;
    }
}

SZ_DYNAMIC sz_status_t szs_levenshtein_distances_sequence(                       //
    szs_levenshtein_distances_t engine_punned, szs_device_scope_t device_punned, //
    sz_sequence_t const *a, sz_sequence_t const *b,                              //
    sz_size_t *results, sz_size_t results_stride) {

    sz_assert_(a != nullptr && b != nullptr && "Input texts cannot be null");
    auto a_container = sz_sequence_as_cpp_container_t {a};
    auto b_container = sz_sequence_as_cpp_container_t {b};
    return szs_levenshtein_distances_for_(                      //
        engine_punned, device_punned, a_container, b_container, //
        results, results_stride);
}

SZ_DYNAMIC sz_status_t szs_levenshtein_distances_u32tape(                        //
    szs_levenshtein_distances_t engine_punned, szs_device_scope_t device_punned, //
    sz_sequence_u32tape_t const *a, sz_sequence_u32tape_t const *b,              //
    sz_size_t *results, sz_size_t results_stride) {

    sz_assert_(a != nullptr && b != nullptr && "Input texts cannot be null");
    auto a_container = sz_sequence_u32tape_as_cpp_container_t {a};
    auto b_container = sz_sequence_u32tape_as_cpp_container_t {b};
    return szs_levenshtein_distances_for_(                      //
        engine_punned, device_punned, a_container, b_container, //
        results, results_stride);
}

SZ_DYNAMIC sz_status_t szs_levenshtein_distances_u64tape(                        //
    szs_levenshtein_distances_t engine_punned, szs_device_scope_t device_punned, //
    sz_sequence_u64tape_t const *a, sz_sequence_u64tape_t const *b,              //
    sz_size_t *results, sz_size_t results_stride) {

    sz_assert_(a != nullptr && b != nullptr && "Input texts cannot be null");
    auto a_container = sz_sequence_u64tape_as_cpp_container_t {a};
    auto b_container = sz_sequence_u64tape_as_cpp_container_t {b};
    return szs_levenshtein_distances_for_(                      //
        engine_punned, device_punned, a_container, b_container, //
        results, results_stride);
}

SZ_DYNAMIC void szs_levenshtein_distances_free(szs_levenshtein_distances_t engine_punned) {
    sz_assert_(engine_punned != nullptr && "Engine must be initialized");
    auto *engine = reinterpret_cast<levenshtein_backends_t *>(engine_punned);
    delete engine;
}

#pragma endregion Levenshtein Distances

#pragma region Levenshtein UTF8 Distances

SZ_DYNAMIC sz_status_t szs_levenshtein_distances_utf8_init(                                        //
    sz_error_cost_t match, sz_error_cost_t mismatch, sz_error_cost_t open, sz_error_cost_t extend, //
    sz_memory_allocator_t const *alloc, sz_capability_t capabilities,                              //
    szs_levenshtein_distances_utf8_t *engine_punned) {

    sz_assert_(engine_punned != nullptr && *engine_punned == nullptr && "Engine must be uninitialized");

    // If the gap opening and extension costs are identical we can use less memory
    auto const can_use_linear_costs = open == extend;
    auto const substitution_costs = szs::uniform_substitution_costs_t {match, mismatch};
    auto const linear_costs = szs::linear_gap_costs_t {open};
    auto const affine_costs = szs::affine_gap_costs_t {open, extend};

#if SZ_USE_ICE
    bool const can_use_ice = (capabilities & sz_cap_ice_k) != 0;
    if (can_use_ice && can_use_linear_costs) {
        auto variant = szs::levenshtein_utf8_ice_t(substitution_costs, linear_costs);
        auto engine = new (std::nothrow)
            levenshtein_utf8_backends_t(std::in_place_type_t<szs::levenshtein_utf8_ice_t>(), std::move(variant));
        if (!engine) return sz_bad_alloc_k;

        *engine_punned = reinterpret_cast<szs_levenshtein_distances_utf8_t>(engine);
        return sz_success_k;
    }
#endif // SZ_USE_ICE

    bool const can_use_serial = (capabilities & sz_cap_serial_k) == sz_cap_serial_k;
    if (can_use_serial && can_use_linear_costs) {
        auto variant = szs::levenshtein_utf8_serial_t(substitution_costs, linear_costs);
        auto engine = new (std::nothrow)
            levenshtein_utf8_backends_t(std::in_place_type_t<szs::levenshtein_utf8_serial_t>(), std::move(variant));
        if (!engine) return sz_bad_alloc_k;

        *engine_punned = reinterpret_cast<szs_levenshtein_distances_utf8_t>(engine);
        return sz_success_k;
    }
    else {
        auto variant = szs::affine_levenshtein_utf8_serial_t(substitution_costs, affine_costs);
        auto engine = new (std::nothrow) levenshtein_utf8_backends_t(
            std::in_place_type_t<szs::affine_levenshtein_utf8_serial_t>(), std::move(variant));
        if (!engine) return sz_bad_alloc_k;

        *engine_punned = reinterpret_cast<szs_levenshtein_distances_utf8_t>(engine);
        return sz_success_k;
    }

    return sz_status_unknown_k; // No supported backends available
}

SZ_DYNAMIC sz_status_t szs_levenshtein_distances_utf8_sequence(                       //
    szs_levenshtein_distances_utf8_t engine_punned, szs_device_scope_t device_punned, //
    sz_sequence_t const *a, sz_sequence_t const *b,                                   //
    sz_size_t *results, sz_size_t results_stride) {

    sz_assert_(a != nullptr && b != nullptr && "Input texts cannot be null");
    auto a_container = sz_sequence_as_cpp_container_t {a};
    auto b_container = sz_sequence_as_cpp_container_t {b};
    return szs_levenshtein_distances_utf8_for_(                 //
        engine_punned, device_punned, a_container, b_container, //
        results, results_stride);
}

SZ_DYNAMIC sz_status_t szs_levenshtein_distances_utf8_u32tape(                        //
    szs_levenshtein_distances_utf8_t engine_punned, szs_device_scope_t device_punned, //
    sz_sequence_u32tape_t const *a, sz_sequence_u32tape_t const *b,                   //
    sz_size_t *results, sz_size_t results_stride) {

    sz_assert_(a != nullptr && b != nullptr && "Input texts cannot be null");
    auto a_container = sz_sequence_u32tape_as_cpp_container_t {a};
    auto b_container = sz_sequence_u32tape_as_cpp_container_t {b};
    return szs_levenshtein_distances_utf8_for_(                 //
        engine_punned, device_punned, a_container, b_container, //
        results, results_stride);
}

SZ_DYNAMIC sz_status_t szs_levenshtein_distances_utf8_u64tape(                        //
    szs_levenshtein_distances_utf8_t engine_punned, szs_device_scope_t device_punned, //
    sz_sequence_u64tape_t const *a, sz_sequence_u64tape_t const *b,                   //
    sz_size_t *results, sz_size_t results_stride) {

    sz_assert_(a != nullptr && b != nullptr && "Input texts cannot be null");
    auto a_container = sz_sequence_u64tape_as_cpp_container_t {a};
    auto b_container = sz_sequence_u64tape_as_cpp_container_t {b};
    return szs_levenshtein_distances_utf8_for_(                 //
        engine_punned, device_punned, a_container, b_container, //
        results, results_stride);
}

SZ_DYNAMIC void szs_levenshtein_distances_utf8_free(szs_levenshtein_distances_utf8_t engine_punned) {
    sz_assert_(engine_punned != nullptr && "Engine must be initialized");
    auto *engine = reinterpret_cast<levenshtein_utf8_backends_t *>(engine_punned);
    delete engine;
}

#pragma endregion Levenshtein UTF8 Distances

#pragma region Needleman Wunsch

SZ_DYNAMIC sz_status_t szs_needleman_wunsch_scores_init(                       //
    sz_error_cost_t const *subs, sz_error_cost_t open, sz_error_cost_t extend, //
    sz_memory_allocator_t const *alloc, sz_capability_t capabilities,          //
    szs_needleman_wunsch_scores_t *engine_punned) {

    sz_assert_(engine_punned != nullptr && *engine_punned == nullptr && "Engine must be uninitialized");

    // If the gap opening and extension costs are identical we can use less memory
    auto const can_use_linear_costs = open == extend;
    auto const substitution_costs = *reinterpret_cast<szs::error_costs_256x256_t const *>(subs);
    auto const linear_costs = szs::linear_gap_costs_t {open};
    auto const affine_costs = szs::affine_gap_costs_t {open, extend};

#if SZ_USE_ICE
    bool const can_use_ice = (capabilities & sz_cap_ice_k) == sz_cap_ice_k;
    if (can_use_ice && can_use_linear_costs) {
        auto variant = szs::needleman_wunsch_ice_t(substitution_costs, linear_costs);
        auto engine = new (std::nothrow)
            needleman_wunsch_backends_t(std::in_place_type_t<szs::needleman_wunsch_ice_t>(), std::move(variant));
        if (!engine) return sz_bad_alloc_k;

        *engine_punned = reinterpret_cast<szs_needleman_wunsch_scores_t>(engine);
        return sz_success_k;
    }
#endif // SZ_USE_ICE

#if SZ_USE_CUDA
    bool const can_use_cuda = (capabilities & sz_cap_cuda_k) != 0;
    if (can_use_cuda && can_use_linear_costs) {
        auto variant = szs::needleman_wunsch_cuda_t(substitution_costs, linear_costs);
        auto engine = new (std::nothrow)
            needleman_wunsch_backends_t(std::in_place_type_t<szs::needleman_wunsch_cuda_t>(), std::move(variant));
        if (!engine) return sz_bad_alloc_k;

        *engine_punned = reinterpret_cast<szs_needleman_wunsch_scores_t>(engine);
        return sz_success_k;
    }
    else if (can_use_cuda) {
        auto variant = szs::affine_needleman_wunsch_cuda_t(substitution_costs, affine_costs);
        auto engine = new (std::nothrow) needleman_wunsch_backends_t(
            std::in_place_type_t<szs::affine_needleman_wunsch_cuda_t>(), std::move(variant));
        if (!engine) return sz_bad_alloc_k;

        *engine_punned = reinterpret_cast<szs_needleman_wunsch_scores_t>(engine);
        return sz_success_k;
    }
#endif // SZ_USE_CUDA

#if SZ_USE_HOPPER
    bool const can_use_hopper = (capabilities & sz_caps_ckh_k) == sz_caps_ckh_k;
    if (can_use_hopper && can_use_linear_costs) {
        auto variant = szs::needleman_wunsch_hopper_t(substitution_costs, linear_costs);
        auto engine = new (std::nothrow)
            needleman_wunsch_backends_t(std::in_place_type_t<szs::needleman_wunsch_hopper_t>(), std::move(variant));
        if (!engine) return sz_bad_alloc_k;

        *engine_punned = reinterpret_cast<szs_needleman_wunsch_scores_t>(engine);
        return sz_success_k;
    }
    else if (can_use_hopper) {
        auto variant = szs::affine_needleman_wunsch_hopper_t(substitution_costs, affine_costs);
        auto engine = new (std::nothrow) needleman_wunsch_backends_t(
            std::in_place_type_t<szs::affine_needleman_wunsch_hopper_t>(), std::move(variant));
        if (!engine) return sz_bad_alloc_k;

        *engine_punned = reinterpret_cast<szs_needleman_wunsch_scores_t>(engine);
        return sz_success_k;
    }
#endif // SZ_USE_HOPPER

    if (can_use_linear_costs) {
        auto variant = szs::needleman_wunsch_serial_t(substitution_costs, linear_costs);
        auto engine = new (std::nothrow)
            needleman_wunsch_backends_t(std::in_place_type_t<szs::needleman_wunsch_serial_t>(), std::move(variant));
        if (!engine) return sz_bad_alloc_k;

        *engine_punned = reinterpret_cast<szs_needleman_wunsch_scores_t>(engine);
        return sz_success_k;
    }
    else {
        auto variant = szs::affine_needleman_wunsch_serial_t(substitution_costs, affine_costs);
        auto engine = new (std::nothrow) needleman_wunsch_backends_t(
            std::in_place_type_t<szs::affine_needleman_wunsch_serial_t>(), std::move(variant));
        if (!engine) return sz_bad_alloc_k;

        *engine_punned = reinterpret_cast<szs_needleman_wunsch_scores_t>(engine);
        return sz_success_k;
    }
}

SZ_DYNAMIC sz_status_t szs_needleman_wunsch_scores_sequence(                       //
    szs_needleman_wunsch_scores_t engine_punned, szs_device_scope_t device_punned, //
    sz_sequence_t const *a, sz_sequence_t const *b,                                //
    sz_ssize_t *results, sz_size_t results_stride) {

    sz_assert_(a != nullptr && b != nullptr && "Input texts cannot be null");
    auto a_container = sz_sequence_as_cpp_container_t {a};
    auto b_container = sz_sequence_as_cpp_container_t {b};
    return szs_needleman_wunsch_scores_for_(                    //
        engine_punned, device_punned, a_container, b_container, //
        results, results_stride);
}

SZ_DYNAMIC sz_status_t szs_needleman_wunsch_scores_u32tape(                        //
    szs_needleman_wunsch_scores_t engine_punned, szs_device_scope_t device_punned, //
    sz_sequence_u32tape_t const *a, sz_sequence_u32tape_t const *b,                //
    sz_ssize_t *results, sz_size_t results_stride) {

    sz_assert_(a != nullptr && b != nullptr && "Input texts cannot be null");
    auto a_container = sz_sequence_u32tape_as_cpp_container_t {a};
    auto b_container = sz_sequence_u32tape_as_cpp_container_t {b};
    return szs_needleman_wunsch_scores_for_(                    //
        engine_punned, device_punned, a_container, b_container, //
        results, results_stride);
}

SZ_DYNAMIC sz_status_t szs_needleman_wunsch_scores_u64tape(                        //
    szs_needleman_wunsch_scores_t engine_punned, szs_device_scope_t device_punned, //
    sz_sequence_u64tape_t const *a, sz_sequence_u64tape_t const *b,                //
    sz_ssize_t *results, sz_size_t results_stride) {

    sz_assert_(a != nullptr && b != nullptr && "Input texts cannot be null");
    auto a_container = sz_sequence_u64tape_as_cpp_container_t {a};
    auto b_container = sz_sequence_u64tape_as_cpp_container_t {b};
    return szs_needleman_wunsch_scores_for_(                    //
        engine_punned, device_punned, a_container, b_container, //
        results, results_stride);
}

SZ_DYNAMIC void szs_needleman_wunsch_scores_free(szs_needleman_wunsch_scores_t engine_punned) {
    sz_assert_(engine_punned != nullptr && "Engine must be initialized");
    auto *engine = reinterpret_cast<needleman_wunsch_backends_t *>(engine_punned);
    delete engine;
}

#pragma endregion Needleman Wunsch

#pragma region Smith Waterman

SZ_DYNAMIC sz_status_t szs_smith_waterman_scores_init(                         //
    sz_error_cost_t const *subs, sz_error_cost_t open, sz_error_cost_t extend, //
    sz_memory_allocator_t const *alloc, sz_capability_t capabilities,          //
    szs_smith_waterman_scores_t *engine_punned) {

    sz_assert_(engine_punned != nullptr && *engine_punned == nullptr && "Engine must be uninitialized");

    // If the gap opening and extension costs are identical we can use less memory
    auto const can_use_linear_costs = open == extend;
    auto const substitution_costs = *reinterpret_cast<szs::error_costs_256x256_t const *>(subs);
    auto const linear_costs = szs::linear_gap_costs_t {open};
    auto const affine_costs = szs::affine_gap_costs_t {open, extend};

#if SZ_USE_ICE
    bool const can_use_ice = (capabilities & sz_cap_ice_k) == sz_cap_ice_k;
    if (can_use_ice && can_use_linear_costs) {
        auto variant = szs::smith_waterman_ice_t(substitution_costs, linear_costs);
        auto engine = new (std::nothrow)
            smith_waterman_backends_t(std::in_place_type_t<szs::smith_waterman_ice_t>(), std::move(variant));
        if (!engine) return sz_bad_alloc_k;

        *engine_punned = reinterpret_cast<szs_smith_waterman_scores_t>(engine);
        return sz_success_k;
    }
#endif // SZ_USE_ICE

#if SZ_USE_CUDA
    bool const can_use_cuda = (capabilities & sz_cap_cuda_k) != 0;
    if (can_use_cuda && can_use_linear_costs) {
        auto variant = szs::smith_waterman_cuda_t(substitution_costs, linear_costs);
        auto engine = new (std::nothrow)
            smith_waterman_backends_t(std::in_place_type_t<szs::smith_waterman_cuda_t>(), std::move(variant));
        if (!engine) return sz_bad_alloc_k;

        *engine_punned = reinterpret_cast<szs_smith_waterman_scores_t>(engine);
        return sz_success_k;
    }
    else if (can_use_cuda) {
        auto variant = szs::affine_smith_waterman_cuda_t(substitution_costs, affine_costs);
        auto engine = new (std::nothrow)
            smith_waterman_backends_t(std::in_place_type_t<szs::affine_smith_waterman_cuda_t>(), std::move(variant));
        if (!engine) return sz_bad_alloc_k;

        *engine_punned = reinterpret_cast<szs_smith_waterman_scores_t>(engine);
        return sz_success_k;
    }
#endif // SZ_USE_CUDA

#if SZ_USE_HOPPER
    bool const can_use_hopper = (capabilities & sz_caps_ckh_k) == sz_caps_ckh_k;
    if (can_use_hopper && can_use_linear_costs) {
        auto variant = szs::smith_waterman_hopper_t(substitution_costs, linear_costs);
        auto engine = new (std::nothrow)
            smith_waterman_backends_t(std::in_place_type_t<szs::smith_waterman_hopper_t>(), std::move(variant));
        if (!engine) return sz_bad_alloc_k;

        *engine_punned = reinterpret_cast<szs_smith_waterman_scores_t>(engine);
        return sz_success_k;
    }
    else if (can_use_hopper) {
        auto variant = szs::affine_smith_waterman_hopper_t(substitution_costs, affine_costs);
        auto engine = new (std::nothrow)
            smith_waterman_backends_t(std::in_place_type_t<szs::affine_smith_waterman_hopper_t>(), std::move(variant));
        if (!engine) return sz_bad_alloc_k;

        *engine_punned = reinterpret_cast<szs_smith_waterman_scores_t>(engine);
        return sz_success_k;
    }
#endif // SZ_USE_HOPPER

    if (can_use_linear_costs) {
        auto variant = szs::smith_waterman_serial_t(substitution_costs, linear_costs);
        auto engine = new (std::nothrow)
            smith_waterman_backends_t(std::in_place_type_t<szs::smith_waterman_serial_t>(), std::move(variant));
        if (!engine) return sz_bad_alloc_k;

        *engine_punned = reinterpret_cast<szs_smith_waterman_scores_t>(engine);
        return sz_success_k;
    }
    else {
        auto variant = szs::affine_smith_waterman_serial_t(substitution_costs, affine_costs);
        auto engine = new (std::nothrow)
            smith_waterman_backends_t(std::in_place_type_t<szs::affine_smith_waterman_serial_t>(), std::move(variant));
        if (!engine) return sz_bad_alloc_k;

        *engine_punned = reinterpret_cast<szs_smith_waterman_scores_t>(engine);
        return sz_success_k;
    }
}

SZ_DYNAMIC sz_status_t szs_smith_waterman_scores_sequence(                       //
    szs_smith_waterman_scores_t engine_punned, szs_device_scope_t device_punned, //
    sz_sequence_t const *a, sz_sequence_t const *b,                              //
    sz_ssize_t *results, sz_size_t results_stride) {

    sz_assert_(a != nullptr && b != nullptr && "Input texts cannot be null");
    auto a_container = sz_sequence_as_cpp_container_t {a};
    auto b_container = sz_sequence_as_cpp_container_t {b};
    return szs_smith_waterman_scores_for_(                      //
        engine_punned, device_punned, a_container, b_container, //
        results, results_stride);
}

SZ_DYNAMIC sz_status_t szs_smith_waterman_scores_u32tape(                        //
    szs_smith_waterman_scores_t engine_punned, szs_device_scope_t device_punned, //
    sz_sequence_u32tape_t const *a, sz_sequence_u32tape_t const *b,              //
    sz_ssize_t *results, sz_size_t results_stride) {

    sz_assert_(a != nullptr && b != nullptr && "Input texts cannot be null");
    auto a_container = sz_sequence_u32tape_as_cpp_container_t {a};
    auto b_container = sz_sequence_u32tape_as_cpp_container_t {b};
    return szs_smith_waterman_scores_for_(                      //
        engine_punned, device_punned, a_container, b_container, //
        results, results_stride);
}

SZ_DYNAMIC sz_status_t szs_smith_waterman_scores_u64tape(                        //
    szs_smith_waterman_scores_t engine_punned, szs_device_scope_t device_punned, //
    sz_sequence_u64tape_t const *a, sz_sequence_u64tape_t const *b,              //
    sz_ssize_t *results, sz_size_t results_stride) {

    sz_assert_(a != nullptr && b != nullptr && "Input texts cannot be null");
    auto a_container = sz_sequence_u64tape_as_cpp_container_t {a};
    auto b_container = sz_sequence_u64tape_as_cpp_container_t {b};
    return szs_smith_waterman_scores_for_(                      //
        engine_punned, device_punned, a_container, b_container, //
        results, results_stride);
}

SZ_DYNAMIC void szs_smith_waterman_scores_free(szs_smith_waterman_scores_t engine_punned) {
    sz_assert_(engine_punned != nullptr && "Engine must be initialized");
    auto *engine = reinterpret_cast<smith_waterman_backends_t *>(engine_punned);
    delete engine;
}

#pragma endregion Smith Waterman

#pragma region Fingerprints

SZ_DYNAMIC sz_status_t szs_fingerprints_init(                         //
    sz_size_t dimensions, sz_size_t alphabet_size,                    //
    sz_size_t const *window_widths, sz_size_t window_widths_count,    //
    sz_memory_allocator_t const *alloc, sz_capability_t capabilities, //
    szs_fingerprints_t *engine_punned) {

    sz_assert_(engine_punned != nullptr && *engine_punned == nullptr && "Engine must be uninitialized");

    // Use some default window widths if none are provided
    sz_size_t const default_window_widths[] = {3, 4, 5, 7, 9, 11, 15, 31};
    if (!window_widths || window_widths_count == 0) {
        window_widths = default_window_widths;
        window_widths_count = sizeof(default_window_widths) / sizeof(sz_size_t);
    }

    // For optimal performance the number of dimensions per window width must be divisible by the fingerprint slice.
    auto const dimensions_per_window_width_min = dimensions / window_widths_count;
    auto const dimensions_per_window_width_max = sz::divide_round_up(dimensions, window_widths_count);
    auto const can_use_sliced_sketchers = (dimensions_per_window_width_min == dimensions_per_window_width_max) &&
                                          (dimensions_per_window_width_min % fingerprint_slice_k == 0);
    using fallback_variant_cpus_t = typename fingerprints_backends_t::fallback_variant_cpus_t;

#if SZ_USE_HASWELL
    bool const can_use_haswell = (capabilities & sz_cap_haswell_k) == sz_cap_haswell_k;
    if (can_use_haswell && can_use_sliced_sketchers) {
        auto const count_hashers = dimensions / fingerprint_slice_k;
        using hasher_t = szs::floating_rolling_hashers<sz_cap_haswell_k, fingerprint_slice_k>;
        vec<hasher_t> hashers;
        if (hashers.try_resize(count_hashers) != sz::status_t::success_k) return sz_bad_alloc_k;

        // Populate the hashers with the given window widths
        for (size_t i = 0; i < count_hashers; ++i) {
            auto const window_width = window_widths[i % window_widths_count];
            auto const first_dimension_offset = i * fingerprint_slice_k;
            auto const seed_status = hashers[i].try_seed(window_width, alphabet_size, first_dimension_offset);
            if (seed_status != sz::status_t::success_k) return static_cast<sz_status_t>(seed_status);
        }

        auto engine =
            new (std::nothrow) fingerprints_backends_t(std::in_place_type_t<vec<hasher_t>>(), std::move(hashers));
        if (!engine) return sz_bad_alloc_k;
        engine->dimensions = dimensions;
        *engine_punned = reinterpret_cast<szs_fingerprints_t>(engine);
        return sz_success_k;
    }
#endif // SZ_USE_HASWELL

#if SZ_USE_SKYLAKE
    bool const can_use_skylake = (capabilities & sz_cap_skylake_k) == sz_cap_skylake_k;
    if (can_use_skylake && can_use_sliced_sketchers) {
        auto const count_hashers = dimensions / fingerprint_slice_k;
        using hasher_t = szs::floating_rolling_hashers<sz_cap_skylake_k, fingerprint_slice_k>;
        vec<hasher_t> hashers;
        if (hashers.try_resize(count_hashers) != sz::status_t::success_k) return sz_bad_alloc_k;

        // Populate the hashers with the given window widths
        for (size_t i = 0; i < count_hashers; ++i) {
            auto const window_width = window_widths[i % window_widths_count];
            auto const first_dimension_offset = i * fingerprint_slice_k;
            auto const seed_status = hashers[i].try_seed(window_width, alphabet_size, first_dimension_offset);
            if (seed_status != sz::status_t::success_k) return static_cast<sz_status_t>(seed_status);
        }

        auto engine =
            new (std::nothrow) fingerprints_backends_t(std::in_place_type_t<vec<hasher_t>>(), std::move(hashers));
        if (!engine) return sz_bad_alloc_k;
        engine->dimensions = dimensions;
        *engine_punned = reinterpret_cast<szs_fingerprints_t>(engine);
        return sz_success_k;
    }
#endif // SZ_USE_SKYLAKE

#if SZ_USE_CUDA
    bool const can_use_cuda = (capabilities & sz_cap_cuda_k) == sz_cap_cuda_k;
    if (can_use_cuda && can_use_sliced_sketchers) {
        auto const count_hashers = dimensions / fingerprint_slice_k;
        using hasher_t = szs::floating_rolling_hashers<sz_cap_cuda_k, fingerprint_slice_k>;
        vec<hasher_t> hashers;
        if (hashers.try_resize(count_hashers) != sz::status_t::success_k) return sz_bad_alloc_k;

        // Populate the hashers with the given window widths
        for (size_t i = 0; i < count_hashers; ++i) {
            auto const window_width = window_widths[i % window_widths_count];
            auto const first_dimension_offset = i * fingerprint_slice_k;
            auto const seed_status = hashers[i].try_seed(window_width, alphabet_size, first_dimension_offset);
            if (seed_status != sz::status_t::success_k) return static_cast<sz_status_t>(seed_status);
        }

        auto engine =
            new (std::nothrow) fingerprints_backends_t(std::in_place_type_t<vec<hasher_t>>(), std::move(hashers));
        if (!engine) return sz_bad_alloc_k;
        engine->dimensions = dimensions;
        *engine_punned = reinterpret_cast<szs_fingerprints_t>(engine);
        return sz_success_k;
    }
    else if (can_use_cuda) {
        using fallback_variant_cuda_t = typename fingerprints_backends_t::fallback_variant_cuda_t;
        auto variant = fallback_variant_cuda_t();
        for (size_t dimension = 0; dimension < dimensions; ++dimension) {
            auto const window_width = window_widths[dimension % window_widths_count];
            auto const extend_status = variant.try_extend(window_width, 1, alphabet_size);
            if (extend_status != sz::status_t::success_k) return static_cast<sz_status_t>(extend_status);
        }

        auto engine = new (std::nothrow)
            fingerprints_backends_t(std::in_place_type_t<fallback_variant_cuda_t>(), std::move(variant));
        if (!engine) return sz_bad_alloc_k;

        engine->dimensions = dimensions;
        *engine_punned = reinterpret_cast<szs_fingerprints_t>(engine);
        return sz_success_k;
    }
#endif // SZ_USE_CUDA

    // Build the vectorized, but serial backend
    if (can_use_sliced_sketchers) {
        auto const count_hashers = dimensions / fingerprint_slice_k;
        using hasher_t = szs::floating_rolling_hashers<sz_cap_serial_k, fingerprint_slice_k>;
        vec<hasher_t> hashers;
        if (hashers.try_resize(count_hashers) != sz::status_t::success_k) return sz_bad_alloc_k;

        // Populate the hashers with the given window widths
        for (size_t i = 0; i < count_hashers; ++i) {
            auto const window_width = window_widths[i % window_widths_count];
            auto const first_dimension_offset = i * fingerprint_slice_k;
            auto const seed_status = hashers[i].try_seed(window_width, alphabet_size, first_dimension_offset);
            if (seed_status != sz::status_t::success_k) return static_cast<sz_status_t>(seed_status);
        }

        auto engine =
            new (std::nothrow) fingerprints_backends_t(std::in_place_type_t<vec<hasher_t>>(), std::move(hashers));
        if (!engine) return sz_bad_alloc_k;
        engine->dimensions = dimensions;
        *engine_punned = reinterpret_cast<szs_fingerprints_t>(engine);
        return sz_success_k;
    }

    // Build the fallback variant with interleaving width dimensions
    auto variant = fallback_variant_cpus_t();
    for (size_t dimension = 0; dimension < dimensions; ++dimension) {
        auto const window_width = window_widths[dimension % window_widths_count];
        auto const extend_status = variant.try_extend(window_width, 1, alphabet_size);
        if (extend_status != sz::status_t::success_k) return static_cast<sz_status_t>(extend_status);
    }

    auto engine =
        new (std::nothrow) fingerprints_backends_t(std::in_place_type_t<fallback_variant_cpus_t>(), std::move(variant));
    if (!engine) return sz_bad_alloc_k;

    engine->dimensions = dimensions;
    *engine_punned = reinterpret_cast<szs_fingerprints_t>(engine);
    return sz_success_k;
}

SZ_DYNAMIC sz_status_t szs_fingerprints_sequence(                       //
    szs_fingerprints_t engine_punned, szs_device_scope_t device_punned, //
    sz_sequence_t const *texts,                                         //
    sz_u32_t *min_hashes, sz_size_t min_hashes_stride,                  //
    sz_u32_t *min_counts, sz_size_t min_counts_stride) {

    sz_assert_(texts != nullptr && "Input texts cannot be null");
    auto texts_container = sz_sequence_as_cpp_container_t {texts};
    return szs_fingerprints_for_(                      //
        engine_punned, device_punned, texts_container, //
        min_hashes, min_hashes_stride, min_counts, min_counts_stride);
}

SZ_DYNAMIC sz_status_t szs_fingerprints_u32tape(                        //
    szs_fingerprints_t engine_punned, szs_device_scope_t device_punned, //
    sz_sequence_u32tape_t const *texts,                                 //
    sz_u32_t *min_hashes, sz_size_t min_hashes_stride,                  //
    sz_u32_t *min_counts, sz_size_t min_counts_stride) {

    sz_assert_(texts != nullptr && "Input texts cannot be null");
    auto texts_container = sz_sequence_u32tape_as_cpp_container_t {texts};
    return szs_fingerprints_for_(                      //
        engine_punned, device_punned, texts_container, //
        min_hashes, min_hashes_stride, min_counts, min_counts_stride);
}

SZ_DYNAMIC sz_status_t szs_fingerprints_u64tape(                        //
    szs_fingerprints_t engine_punned, szs_device_scope_t device_punned, //
    sz_sequence_u64tape_t const *texts,                                 //
    sz_u32_t *min_hashes, sz_size_t min_hashes_stride,                  //
    sz_u32_t *min_counts, sz_size_t min_counts_stride) {

    sz_assert_(texts != nullptr && "Input texts cannot be null");
    auto texts_container = sz_sequence_u64tape_as_cpp_container_t {texts};
    return szs_fingerprints_for_(                      //
        engine_punned, device_punned, texts_container, //
        min_hashes, min_hashes_stride, min_counts, min_counts_stride);
}

SZ_DYNAMIC void szs_fingerprints_free(szs_fingerprints_t engine_punned) {
    sz_assert_(engine_punned != nullptr && "Engine must be initialized");
    auto *engine = reinterpret_cast<fingerprints_backends_t *>(engine_punned);
    delete engine;
}

#pragma endregion Fingerprints

#pragma region Fingerprints UTF8

SZ_DYNAMIC sz_status_t szs_fingerprints_utf8_init(                    //
    sz_size_t dimensions, sz_size_t alphabet_size,                    //
    sz_size_t const *window_widths, sz_size_t window_widths_count,    //
    sz_memory_allocator_t const *alloc, sz_capability_t capabilities, //
    szs_fingerprints_utf8_t *engine_punned) {

    return szs_fingerprints_init( //
        dimensions, alphabet_size, window_widths, window_widths_count, alloc, capabilities, engine_punned);
}

SZ_DYNAMIC sz_status_t szs_fingerprints_utf8_sequence(                       //
    szs_fingerprints_utf8_t engine_punned, szs_device_scope_t device_punned, //
    sz_sequence_t const *texts,                                              //
    sz_u32_t *min_hashes, sz_size_t min_hashes_stride,                       //
    sz_u32_t *min_counts, sz_size_t min_counts_stride) {

    return szs_fingerprints_sequence(        //
        engine_punned, device_punned, texts, //
        min_hashes, min_hashes_stride, min_counts, min_counts_stride);
}

SZ_DYNAMIC sz_status_t szs_fingerprints_utf8_u32tape(                        //
    szs_fingerprints_utf8_t engine_punned, szs_device_scope_t device_punned, //
    sz_sequence_u32tape_t const *texts,                                      //
    sz_u32_t *min_hashes, sz_size_t min_hashes_stride,                       //
    sz_u32_t *min_counts, sz_size_t min_counts_stride) {

    return szs_fingerprints_u32tape(         //
        engine_punned, device_punned, texts, //
        min_hashes, min_hashes_stride, min_counts, min_counts_stride);
}

SZ_DYNAMIC sz_status_t szs_fingerprints_utf8_u64tape(                        //
    szs_fingerprints_utf8_t engine_punned, szs_device_scope_t device_punned, //
    sz_sequence_u64tape_t const *texts,                                      //
    sz_u32_t *min_hashes, sz_size_t min_hashes_stride,                       //
    sz_u32_t *min_counts, sz_size_t min_counts_stride) {

    return szs_fingerprints_u64tape(         //
        engine_punned, device_punned, texts, //
        min_hashes, min_hashes_stride, min_counts, min_counts_stride);
}

SZ_DYNAMIC void szs_fingerprints_utf8_free(szs_fingerprints_utf8_t engine_punned) {
    return szs_fingerprints_free(engine_punned);
}

#pragma endregion Fingerprints UTF8

} // extern "C"<|MERGE_RESOLUTION|>--- conflicted
+++ resolved
@@ -12,11 +12,8 @@
 #include <stringzillas/stringzillas.h> // StringZillas library header
 
 #include <variant>        // For `std::variant`
-<<<<<<< HEAD
 #include <string_view>    // For `std::string_view`
-=======
 #include <thread>         // For `std::thread::hardware_concurrency`
->>>>>>> 20bbe229
 #include <fork_union.hpp> // Fork-join scoped thread pool
 
 #include <stringzillas/fingerprints.hpp> // C++ templates for string processing
