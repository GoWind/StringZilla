/**
 *  @brief  StringZilla C++ wrapper improving over the performance of `std::string_view` and `std::string`,
 *          mostly for substring search, adding approximate matching functionality, and C++23 functionality
 *          to a C++11 compatible implementation.
 *
 *  This implementation is aiming to be compatible with C++11, while implementing the C++23 functionality.
 *  By default, it includes C++ STL headers, but that can be avoided to minimize compilation overhead.
 *  https://artificial-mind.net/projects/compile-health/
 *
 *  @see    StringZilla: https://github.com/ashvardanian/StringZilla/blob/main/README.md
 *  @see    C++ Standard String: https://en.cppreference.com/w/cpp/header/string
 *
 *  @file   stringzilla.hpp
 *  @author Ash Vardanian
 */
#ifndef STRINGZILLA_HPP_
#define STRINGZILLA_HPP_

/**
 *  @brief  When set to 1, the library will include the C++ STL headers and implement
 *          automatic conversion from and to `std::stirng_view` and `std::basic_string<any_allocator>`.
 */
#include "types.h"
#ifndef SZ_AVOID_STL
#define SZ_AVOID_STL (0) // true or false
#endif

/*  We need to detect the version of the C++ language we are compiled with.
 *  This will affect recent features like `operator<=>` and tests against STL.
 */
#define _SZ_IS_CPP23 (__cplusplus >= 202101L)
#define _SZ_IS_CPP20 (__cplusplus >= 202002L)
#define _SZ_IS_CPP17 (__cplusplus >= 201703L)
#define _SZ_IS_CPP14 (__cplusplus >= 201402L)
#define _SZ_IS_CPP11 (__cplusplus >= 201103L)
#define _SZ_IS_CPP98 (__cplusplus >= 199711L)

/**
 *  @brief  The `constexpr` keyword has different applicability scope in different C++ versions.
 *          Useful for STL conversion operators, as several `std::string` members are `constexpr` in C++20.
 */
#if _SZ_IS_CPP20
#define sz_constexpr_if_cpp20 constexpr
#else
#define sz_constexpr_if_cpp20
#endif

#if !SZ_AVOID_STL
#include <array>
#include <bitset>
#include <string>
#include <vector>
#if _SZ_IS_CPP17 && __cpp_lib_string_view
#include <string_view>
#endif
#endif

#include <cassert>   // `assert`
#include <cstddef>   // `std::size_t`
#include <cstdint>   // `std::int8_t`
#include <iosfwd>    // `std::basic_ostream`
#include <stdexcept> // `std::out_of_range`
#include <utility>   // `std::swap`

#include <stringzilla/stringzilla.h>

namespace ashvardanian {
namespace stringzilla {

template <typename>
class basic_char_set;
template <typename>
class basic_string_slice;
template <typename, typename>
class basic_string;

using string_span = basic_string_slice<char>;
using string_view = basic_string_slice<char const>;

template <std::size_t count_characters>
using carray = char[count_characters];

#pragma region Memory Operations

/**
 *  @brief  Analog to @b `std::memset`, but with a more efficient implementation.
 *  @param  target The pointer to the target memory region.
 *  @param  value The byte value to set.
 *  @param  n The number of bytes to copy.
 */
inline void memset(void *target, char value, std::size_t n) noexcept {
    return sz_fill(reinterpret_cast<sz_ptr_t>(target), n, value);
}

/**
 *  @brief  Analog to @b `std::memmove`, but with a more efficient implementation.
 *  @param  target The pointer to the target memory region.
 *  @param  source The pointer to the source memory region.
 *  @param  n The number of bytes to copy.
 */
inline void memmove(void *target, void const *source, std::size_t n) noexcept {
    return sz_move(reinterpret_cast<sz_ptr_t>(target), reinterpret_cast<sz_cptr_t>(source), n);
}

/**
 *  @brief  Analog to @b `std::memcpy`, but with a more efficient implementation.
 *  @param  target The pointer to the target memory region.
 *  @param  source The pointer to the source memory region.
 *  @param  n The number of bytes to copy.
 */
inline void memcpy(void *target, void const *source, std::size_t n) noexcept {
    return sz_copy(reinterpret_cast<sz_ptr_t>(target), reinterpret_cast<sz_cptr_t>(source), n);
}

#pragma endregion

#pragma region Character Sets

/**
 *  @brief  The concatenation of the `ascii_lowercase` and `ascii_uppercase`. This value is not locale-dependent.
 *          https://docs.python.org/3/library/string.html#string.ascii_letters
 */
inline carray<52> const &ascii_letters() noexcept {
    static carray<52> const all = {
        //
        'a', 'b', 'c', 'd', 'e', 'f', 'g', 'h', 'i', 'j', 'k', 'l', 'm', 'n', 'o', 'p', 'q', 'r',
        's', 't', 'u', 'v', 'w', 'x', 'y', 'z', 'A', 'B', 'C', 'D', 'E', 'F', 'G', 'H', 'I', 'J',
        'K', 'L', 'M', 'N', 'O', 'P', 'Q', 'R', 'S', 'T', 'U', 'V', 'W', 'X', 'Y', 'Z',
    };
    return all;
}

/**
 *  @brief  The lowercase letters "abcdefghijklmnopqrstuvwxyz". This value is not locale-dependent.
 *          https://docs.python.org/3/library/string.html#string.ascii_lowercase
 */
inline carray<26> const &ascii_lowercase() noexcept {
    static carray<26> const all = {
        //
        'a', 'b', 'c', 'd', 'e', 'f', 'g', 'h', 'i', 'j', 'k', 'l', 'm',
        'n', 'o', 'p', 'q', 'r', 's', 't', 'u', 'v', 'w', 'x', 'y', 'z',
    };
    return all;
}

/**
 *  @brief  The uppercase letters "ABCDEFGHIJKLMNOPQRSTUVWXYZ". This value is not locale-dependent.
 *          https://docs.python.org/3/library/string.html#string.ascii_uppercase
 */
inline carray<26> const &ascii_uppercase() noexcept {
    static carray<26> const all = {
        //
        'A', 'B', 'C', 'D', 'E', 'F', 'G', 'H', 'I', 'J', 'K', 'L', 'M',
        'N', 'O', 'P', 'Q', 'R', 'S', 'T', 'U', 'V', 'W', 'X', 'Y', 'Z',
    };
    return all;
}

/**
 *  @brief  ASCII characters which are considered printable.
 *          A combination of `digits`, `ascii_letters`, `punctuation`, and `whitespace`.
 *          https://docs.python.org/3/library/string.html#string.printable
 */
inline carray<100> const &ascii_printables() noexcept {
    static carray<100> const all = {
        //
        '0', '1', '2', '3', '4', '5',  '6', '7', '8',  '9', 'a', 'b', 'c', 'd', 'e', 'f',  'g',  'h',  'i',  'j',
        'k', 'l', 'm', 'n', 'o', 'p',  'q', 'r', 's',  't', 'u', 'v', 'w', 'x', 'y', 'z',  'A',  'B',  'C',  'D',
        'E', 'F', 'G', 'H', 'I', 'J',  'K', 'L', 'M',  'N', 'O', 'P', 'Q', 'R', 'S', 'T',  'U',  'V',  'W',  'X',
        'Y', 'Z', '!', '"', '#', '$',  '%', '&', '\'', '(', ')', '*', '+', ',', '-', '.',  '/',  ':',  ';',  '<',
        '=', '>', '?', '@', '[', '\\', ']', '^', '_',  '`', '{', '|', '}', '~', ' ', '\t', '\n', '\r', '\f', '\v',
    };
    return all;
}

/**
 *  @brief  Non-printable ASCII control characters.
 *          Includes all codes from 0 to 31 and 127.
 */
inline carray<33> const &ascii_controls() noexcept {
    static carray<33> const all = {
        //
        0,  1,  2,  3,  4,  5,  6,  7,  8,  9,  10, 11, 12, 13, 14, 15,  16,
        17, 18, 19, 20, 21, 22, 23, 24, 25, 26, 27, 28, 29, 30, 31, 127,
    };
    return all;
}

/**
 *  @brief  The digits "0123456789".
 *          https://docs.python.org/3/library/string.html#string.digits
 */
inline carray<10> const &digits() noexcept {
    static carray<10> const all = {'0', '1', '2', '3', '4', '5', '6', '7', '8', '9'};
    return all;
}

/**
 *  @brief  The letters "0123456789abcdefABCDEF".
 *          https://docs.python.org/3/library/string.html#string.hexdigits
 */
inline carray<22> const &hexdigits() noexcept {
    static carray<22> const all = {
        //
        '0', '1', '2', '3', '4', '5', '6', '7', '8', '9', //
        'a', 'b', 'c', 'd', 'e', 'f', 'A', 'B', 'C', 'D', 'E', 'F',
    };
    return all;
}

/**
 *  @brief  The letters "01234567".
 *          https://docs.python.org/3/library/string.html#string.octdigits
 */
inline carray<8> const &octdigits() noexcept {
    static carray<8> const all = {'0', '1', '2', '3', '4', '5', '6', '7'};
    return all;
}

/**
 *  @brief  ASCII characters considered punctuation characters in the C locale:
 *          !"#$%&'()*+,-./:;<=>?@[\]^_`{|}~.
 *          https://docs.python.org/3/library/string.html#string.punctuation
 */
inline carray<32> const &punctuation() noexcept {
    static carray<32> const all = {
        //
        '!', '"', '#', '$', '%', '&', '\'', '(',  ')', '*', '+', ',', '-', '.', '/', ':',
        ';', '<', '=', '>', '?', '@', '[',  '\\', ']', '^', '_', '`', '{', '|', '}', '~',
    };
    return all;
}

/**
 *  @brief  ASCII characters that are considered whitespace.
 *          This includes space, tab, linefeed, return, formfeed, and vertical tab.
 *          https://docs.python.org/3/library/string.html#string.whitespace
 */
inline carray<6> const &whitespaces() noexcept {
    static carray<6> const all = {' ', '\t', '\n', '\r', '\f', '\v'};
    return all;
}

/**
 *  @brief  ASCII characters that are considered line delimiters.
 *          https://docs.python.org/3/library/stdtypes.html#str.splitlines
 */
inline carray<8> const &newlines() noexcept {
    static carray<8> const all = {'\n', '\r', '\f', '\v', '\x1C', '\x1D', '\x1E', '\x85'};
    return all;
}

/**
 *  @brief  ASCII characters forming the BASE64 encoding alphabet.
 */
inline carray<64> const &base64() noexcept {
    static carray<64> const all = {
        //
        'a', 'b', 'c', 'd', 'e', 'f', 'g', 'h', 'i', 'j', 'k', 'l', 'm', 'n', 'o', 'p', 'q', 'r', 's', 't', 'u', 'v',
        'w', 'x', 'y', 'z', 'A', 'B', 'C', 'D', 'E', 'F', 'G', 'H', 'I', 'J', 'K', 'L', 'M', 'N', 'O', 'P', 'Q', 'R',
        'S', 'T', 'U', 'V', 'W', 'X', 'Y', 'Z', '0', '1', '2', '3', '4', '5', '6', '7', '8', '9', '+', '/',
    };
    return all;
}

/**
 *  @brief  A set of characters represented as a bitset with 256 slots.
 */
template <typename char_type_ = char>
class basic_char_set {
    sz_charset_t bitset_;

  public:
    using char_type = char_type_;

    constexpr basic_char_set() noexcept {
        // ! Instead of relying on the `sz_charset_init`, we have to reimplement it to support `constexpr`.
        bitset_._u64s[0] = 0, bitset_._u64s[1] = 0, bitset_._u64s[2] = 0, bitset_._u64s[3] = 0;
    }
    explicit constexpr basic_char_set(std::initializer_list<char_type> chars) noexcept : basic_char_set() {
        // ! Instead of relying on the `sz_charset_add(&bitset_, c)`, we have to reimplement it to support `constexpr`.
        for (auto c : chars) bitset_._u64s[sz_bitcast(sz_u8_t, c) >> 6] |= (1ull << (sz_bitcast(sz_u8_t, c) & 63u));
    }
<<<<<<< HEAD
    template <std::size_t count_characters>
    explicit basic_charset(char_type const (&chars)[count_characters]) noexcept : basic_charset() {
        static_assert(count_characters > 0, "Character array cannot be empty");
        for (std::size_t i = 0; i != count_characters; ++i) {
=======

    explicit constexpr basic_char_set(char_type const *chars, std::size_t count_characters) noexcept
        : basic_char_set() {
        for (std::size_t i = 0; i < count_characters; ++i) {
>>>>>>> d18a1591
            char_type c = chars[i];
            bitset_._u64s[sz_bitcast(sz_u8_t, c) >> 6] |= (1ull << (sz_bitcast(sz_u8_t, c) & 63u));
        }
    }

    template <std::size_t count_characters>
    explicit constexpr basic_char_set(std::array<char_type, count_characters> const &chars) noexcept
        : basic_char_set() {
        static_assert(count_characters > 0, "Character array cannot be empty");
<<<<<<< HEAD
        for (std::size_t i = 0; i != count_characters; ++i) {
=======
        for (std::size_t i = 0; i < count_characters; ++i) {
>>>>>>> d18a1591
            char_type c = chars[i];
            bitset_._u64s[sz_bitcast(sz_u8_t, c) >> 6] |= (1ull << (sz_bitcast(sz_u8_t, c) & 63u));
        }
    }

    constexpr basic_char_set(basic_char_set const &other) noexcept : bitset_(other.bitset_) {}
    constexpr basic_char_set &operator=(basic_char_set const &other) noexcept {
        bitset_ = other.bitset_;
        return *this;
    }

    constexpr basic_char_set operator|(basic_char_set other) const noexcept {
        basic_char_set result = *this;
        result.bitset_._u64s[0] |= other.bitset_._u64s[0], result.bitset_._u64s[1] |= other.bitset_._u64s[1],
            result.bitset_._u64s[2] |= other.bitset_._u64s[2], result.bitset_._u64s[3] |= other.bitset_._u64s[3];
        return result;
    }

    inline basic_char_set &add(char_type c) noexcept {
        sz_charset_add(&bitset_, sz_bitcast(sz_u8_t, c));
        return *this;
    }
    inline std::size_t size() const noexcept {
        return                                                                      //
            sz_u64_popcount(bitset_._u64s[0]) + sz_u64_popcount(bitset_._u64s[1]) + //
            sz_u64_popcount(bitset_._u64s[2]) + sz_u64_popcount(bitset_._u64s[3]);
    }
    inline sz_charset_t &raw() noexcept { return bitset_; }
    inline sz_charset_t const &raw() const noexcept { return bitset_; }
    inline bool contains(char_type c) const noexcept { return sz_charset_contains(&bitset_, sz_bitcast(sz_u8_t, c)); }
    inline basic_char_set inverted() const noexcept {
        basic_char_set result = *this;
        sz_charset_invert(&result.bitset_);
        return result;
    }
};

using char_set = basic_char_set<char>;

inline char_set ascii_letters_set() { return char_set {ascii_letters(), sizeof(ascii_letters())}; }
inline char_set ascii_lowercase_set() { return char_set {ascii_lowercase(), sizeof(ascii_lowercase())}; }
inline char_set ascii_uppercase_set() { return char_set {ascii_uppercase(), sizeof(ascii_uppercase())}; }
inline char_set ascii_printables_set() { return char_set {ascii_printables(), sizeof(ascii_printables())}; }
inline char_set ascii_controls_set() { return char_set {ascii_controls(), sizeof(ascii_controls())}; }
inline char_set digits_set() { return char_set {digits(), sizeof(digits())}; }
inline char_set hexdigits_set() { return char_set {hexdigits(), sizeof(hexdigits())}; }
inline char_set octdigits_set() { return char_set {octdigits(), sizeof(octdigits())}; }
inline char_set punctuation_set() { return char_set {punctuation(), sizeof(punctuation())}; }
inline char_set whitespaces_set() { return char_set {whitespaces(), sizeof(whitespaces())}; }
inline char_set newlines_set() { return char_set {newlines(), sizeof(newlines())}; }
inline char_set base64_set() { return char_set {base64(), sizeof(base64())}; }

/**
 *  @brief  A look-up table for character replacement operations.
 *          Exactly 256 bytes for byte-to-byte replacement.
 *          ! For larger character types should be allocated on the heap.
 */
template <typename char_type_ = char>
class basic_look_up_table {
    static_assert(sizeof(char_type_) == 1 || sizeof(char_type_) == 2 || sizeof(char_type_) == 4,
                  "Character type must be 1, 2, or 4 bytes long");
    static constexpr std::size_t size_k = sizeof(char_type_) == 1   ? 256ul
                                          : sizeof(char_type_) == 2 ? 65536ul
                                                                    : 4294967296ul;
    static constexpr std::size_t bytes_k = size_k * sizeof(char_type_);
    using unsigned_type_ = typename std::make_unsigned<char_type_>::type;

    char_type_ lut_[size_k];

  public:
    using char_type = char_type_;

    basic_look_up_table() noexcept { memset(&lut_[0], 0, bytes_k); }
    explicit basic_look_up_table(char_type const (&chars)[size_k]) noexcept { memcpy(&lut_[0], chars, bytes_k); }
    basic_look_up_table(std::array<char_type, size_k> const &chars) noexcept {
        memcpy(&lut_[0], chars.data(), bytes_k);
    }

    basic_look_up_table(basic_look_up_table const &other) noexcept { memcpy(&lut_[0], other.lut_, bytes_k); }
    basic_look_up_table &operator=(basic_look_up_table const &other) noexcept {
        memcpy(&lut_[0], other.lut_, bytes_k);
        return *this;
    }

    /**
     *  @brief  Creates a look-up table with a one-to-one mapping of characters to themselves.
     *  Similar to `std::iota` filling, but properly handles signed integer casts.
     */
    static basic_look_up_table identity() noexcept {
        basic_look_up_table result;
        for (std::size_t i = 0; i < size_k; ++i) { result.lut_[i] = static_cast<unsigned_type_>(i); }
        return result;
    }

    inline sz_cptr_t raw() const noexcept { return reinterpret_cast<sz_cptr_t>(&lut_[0]); }
    inline char_type &operator[](char_type c) noexcept { return lut_[sz_bitcast(unsigned_type_, c)]; }
    inline char_type const &operator[](char_type c) const noexcept { return lut_[sz_bitcast(unsigned_type_, c)]; }
};

using look_up_table = basic_look_up_table<char>;

#pragma endregion

#pragma region Ranges of Search Matches

struct end_sentinel_type {};
struct include_overlaps_type {};
struct exclude_overlaps_type {};

#if _SZ_IS_CPP17
inline static constexpr end_sentinel_type end_sentinel;
inline static constexpr include_overlaps_type include_overlaps;
inline static constexpr exclude_overlaps_type exclude_overlaps;
#endif

/**
 *  @brief  Zero-cost wrapper around the `.find` member function of string-like classes.
 */
template <typename string_type_, typename overlaps_type = include_overlaps_type>
struct matcher_find {
    using size_type = typename string_type_::size_type;
    string_type_ needle_;

    matcher_find(string_type_ needle = {}) noexcept : needle_(needle) {}
    size_type needle_length() const noexcept { return needle_.length(); }
    size_type operator()(string_type_ haystack) const noexcept { return haystack.find(needle_); }
    size_type skip_length() const noexcept {
        // TODO: Apply Galil rule to match repetitive patterns in strictly linear time.
        return std::is_same<overlaps_type, include_overlaps_type>() ? 1 : needle_.length();
    }
};

/**
 *  @brief  Zero-cost wrapper around the `.rfind` member function of string-like classes.
 */
template <typename string_type_, typename overlaps_type = include_overlaps_type>
struct matcher_rfind {
    using size_type = typename string_type_::size_type;
    string_type_ needle_;

    matcher_rfind(string_type_ needle = {}) noexcept : needle_(needle) {}
    size_type needle_length() const noexcept { return needle_.length(); }
    size_type operator()(string_type_ haystack) const noexcept { return haystack.rfind(needle_); }
    size_type skip_length() const noexcept {
        // TODO: Apply Galil rule to match repetitive patterns in strictly linear time.
        return std::is_same<overlaps_type, include_overlaps_type>() ? 1 : needle_.length();
    }
};

/**
 *  @brief  Zero-cost wrapper around the `.find_first_of` member function of string-like classes.
 */
template <typename haystack_type, typename needles_type = haystack_type>
struct matcher_find_first_of {
    using size_type = typename haystack_type::size_type;
    needles_type needles_;
    constexpr size_type needle_length() const noexcept { return 1; }
    constexpr size_type skip_length() const noexcept { return 1; }
    size_type operator()(haystack_type haystack) const noexcept { return haystack.find_first_of(needles_); }
};

/**
 *  @brief  Zero-cost wrapper around the `.find_last_of` member function of string-like classes.
 */
template <typename haystack_type, typename needles_type = haystack_type>
struct matcher_find_last_of {
    using size_type = typename haystack_type::size_type;
    needles_type needles_;
    constexpr size_type needle_length() const noexcept { return 1; }
    constexpr size_type skip_length() const noexcept { return 1; }
    size_type operator()(haystack_type haystack) const noexcept { return haystack.find_last_of(needles_); }
};

/**
 *  @brief  Zero-cost wrapper around the `.find_first_not_of` member function of string-like classes.
 */
template <typename haystack_type, typename needles_type = haystack_type>
struct matcher_find_first_not_of {
    using size_type = typename haystack_type::size_type;
    needles_type needles_;
    constexpr size_type needle_length() const noexcept { return 1; }
    constexpr size_type skip_length() const noexcept { return 1; }
    size_type operator()(haystack_type haystack) const noexcept { return haystack.find_first_not_of(needles_); }
};

/**
 *  @brief  Zero-cost wrapper around the `.find_last_not_of` member function of string-like classes.
 */
template <typename haystack_type, typename needles_type = haystack_type>
struct matcher_find_last_not_of {
    using size_type = typename haystack_type::size_type;
    needles_type needles_;
    constexpr size_type needle_length() const noexcept { return 1; }
    constexpr size_type skip_length() const noexcept { return 1; }
    size_type operator()(haystack_type haystack) const noexcept { return haystack.find_last_not_of(needles_); }
};

/**
 *  @brief  A range of string slices representing the matches of a substring search.
 *          Compatible with C++23 ranges, C++11 string views, and of course, StringZilla.
 *          Similar to a pair of `boost::algorithm::find_iterator`.
 */
template <typename string_type_, typename matcher_type_>
class range_matches {
  public:
    using string_type = string_type_;
    using matcher_type = matcher_type_;

  private:
    matcher_type matcher_;
    string_type haystack_;

  public:
    using size_type = std::size_t;
    using difference_type = std::ptrdiff_t;
    using value_type = string_type;
    using pointer = string_type;   // Needed for compatibility with STL container constructors.
    using reference = string_type; // Needed for compatibility with STL container constructors.

    range_matches(string_type haystack, matcher_type needle) noexcept : matcher_(needle), haystack_(haystack) {}

    class iterator {
        matcher_type matcher_;
        string_type remaining_;

      public:
        using iterator_category = std::forward_iterator_tag;
        using difference_type = std::ptrdiff_t;
        using value_type = string_type;
        using pointer = string_type;   // Needed for compatibility with STL container constructors.
        using reference = string_type; // Needed for compatibility with STL container constructors.

        iterator(string_type haystack, matcher_type matcher) noexcept : matcher_(matcher), remaining_(haystack) {
            auto position = matcher_(remaining_);
            remaining_.remove_prefix(position != string_type::npos ? position : remaining_.size());
        }

        pointer operator->() const noexcept = delete;
        value_type operator*() const noexcept { return remaining_.substr(0, matcher_.needle_length()); }

        iterator &operator++() noexcept {
            remaining_.remove_prefix(matcher_.skip_length());
            auto position = matcher_(remaining_);
            remaining_.remove_prefix(position != string_type::npos ? position : remaining_.size());
            return *this;
        }

        iterator operator++(int) noexcept {
            iterator temp = *this;
            ++(*this);
            return temp;
        }

        // Assumes both iterators point to the same underlying string.
        bool operator!=(iterator const &other) const noexcept { return remaining_.data() != other.remaining_.data(); }
        bool operator==(iterator const &other) const noexcept { return remaining_.data() == other.remaining_.data(); }
        bool operator!=(end_sentinel_type) const noexcept { return !remaining_.empty(); }
        bool operator==(end_sentinel_type) const noexcept { return remaining_.empty(); }
    };

    iterator begin() const noexcept { return {haystack_, matcher_}; }
    iterator end() const noexcept { return {string_type {haystack_.data() + haystack_.size(), 0ull}, matcher_}; }
    size_type size() const noexcept { return static_cast<size_type>(ssize()); }
    difference_type ssize() const noexcept { return std::distance(begin(), end()); }
    bool empty() const noexcept { return begin() == end_sentinel_type {}; }
    bool include_overlaps() const noexcept { return matcher_.skip_length() < matcher_.needle_length(); }

    /**
     *  @brief  Copies the matches into a container.
     */
    template <typename container_>
    void to(container_ &container) {
        for (auto match : *this) { container.push_back(match); }
    }

    /**
     *  @brief  Copies the matches into a consumed container, returning it at the end.
     */
    template <typename container_>
    container_ to() {
        return container_ {begin(), end()};
    }
};

/**
 *  @brief  A range of string slices representing the matches of a @b reverse-order substring search.
 *          Compatible with C++23 ranges, C++11 string views, and of course, StringZilla.
 *          Similar to a pair of `boost::algorithm::find_iterator`.
 */
template <typename string_type_, typename matcher_type_>
class range_rmatches {
  public:
    using string_type = string_type_;
    using matcher_type = matcher_type_;

    using size_type = std::size_t;
    using difference_type = std::ptrdiff_t;
    using value_type = string_type;
    using pointer = string_type;   // Needed for compatibility with STL container constructors.
    using reference = string_type; // Needed for compatibility with STL container constructors.

  private:
    matcher_type matcher_;
    string_type haystack_;

  public:
    range_rmatches(string_type haystack, matcher_type needle) : matcher_(needle), haystack_(haystack) {}

    class iterator {
        matcher_type matcher_;
        string_type remaining_;

      public:
        using iterator_category = std::forward_iterator_tag;
        using difference_type = std::ptrdiff_t;
        using value_type = string_type;
        using pointer = string_type;   // Needed for compatibility with STL container constructors.
        using reference = string_type; // Needed for compatibility with STL container constructors.

        iterator(string_type haystack, matcher_type matcher) noexcept : matcher_(matcher), remaining_(haystack) {
            auto position = matcher_(remaining_);
            remaining_.remove_suffix(position != string_type::npos
                                         ? remaining_.size() - position - matcher_.needle_length()
                                         : remaining_.size());
        }

        pointer operator->() const noexcept = delete;
        value_type operator*() const noexcept {
            return remaining_.substr(remaining_.size() - matcher_.needle_length());
        }

        iterator &operator++() noexcept {
            remaining_.remove_suffix(matcher_.skip_length());
            auto position = matcher_(remaining_);
            remaining_.remove_suffix(position != string_type::npos
                                         ? remaining_.size() - position - matcher_.needle_length()
                                         : remaining_.size());
            return *this;
        }

        iterator operator++(int) noexcept {
            iterator temp = *this;
            ++(*this);
            return temp;
        }

        // Assumes both iterators point to the same underlying string.
        // This has to be `.data() + .size()`, to be compatible with `std::string_view` on MSVC.
        bool operator!=(iterator const &other) const noexcept {
            return remaining_.data() + remaining_.size() != other.remaining_.data() + other.remaining_.size();
        }
        bool operator==(iterator const &other) const noexcept {
            return remaining_.data() + remaining_.size() == other.remaining_.data() + other.remaining_.size();
        }
        bool operator!=(end_sentinel_type) const noexcept { return !remaining_.empty(); }
        bool operator==(end_sentinel_type) const noexcept { return remaining_.empty(); }
    };

    iterator begin() const noexcept { return {haystack_, matcher_}; }
    iterator end() const noexcept { return {string_type {haystack_.data(), 0ull}, matcher_}; }
    size_type size() const noexcept { return static_cast<size_type>(ssize()); }
    difference_type ssize() const noexcept { return std::distance(begin(), end()); }
    bool empty() const noexcept { return begin() == end_sentinel_type {}; }
    bool include_overlaps() const noexcept { return matcher_.skip_length() < matcher_.needle_length(); }

    /**
     *  @brief  Copies the matches into a container.
     */
    template <typename container_>
    void to(container_ &container) {
        for (auto match : *this) { container.push_back(match); }
    }

    /**
     *  @brief  Copies the matches into a consumed container, returning it at the end.
     */
    template <typename container_>
    container_ to() {
        return container_ {begin(), end()};
    }
};

/**
 *  @brief  A range of string slices for different splits of the data.
 *          Compatible with C++23 ranges, C++11 string views, and of course, StringZilla.
 *          Similar to a pair of `boost::algorithm::split_iterator`.
 *
 *  In some sense, represents the inverse operation to `range_matches`, as it reports not the search matches
 *  but the data between them. Meaning that for `N` search matches, there will be `N+1` elements in the range.
 *  Unlike ::range_matches, this range can't be empty. It also can't report overlapping intervals.
 */
template <typename string_type_, typename matcher_type_>
class range_splits {
  public:
    using string_type = string_type_;
    using matcher_type = matcher_type_;

    using size_type = std::size_t;
    using difference_type = std::ptrdiff_t;
    using value_type = string_type;
    using pointer = string_type;   // Needed for compatibility with STL container constructors.
    using reference = string_type; // Needed for compatibility with STL container constructors.

  private:
    matcher_type matcher_;
    string_type haystack_;

  public:
    range_splits(string_type haystack, matcher_type needle) noexcept : matcher_(needle), haystack_(haystack) {}

    class iterator {
        matcher_type matcher_;
        string_type remaining_;
        std::size_t length_within_remaining_;
        bool reached_tail_;

      public:
        using iterator_category = std::forward_iterator_tag;
        using difference_type = std::ptrdiff_t;
        using value_type = string_type;
        using pointer = string_type;   // Needed for compatibility with STL container constructors.
        using reference = string_type; // Needed for compatibility with STL container constructors.

        iterator(string_type haystack, matcher_type matcher) noexcept : matcher_(matcher), remaining_(haystack) {
            auto position = matcher_(remaining_);
            length_within_remaining_ = position != string_type::npos ? position : remaining_.size();
            reached_tail_ = false;
        }

        iterator(string_type haystack, matcher_type matcher, end_sentinel_type) noexcept
            : matcher_(matcher), remaining_(haystack), length_within_remaining_(0), reached_tail_(true) {}

        pointer operator->() const noexcept = delete;
        value_type operator*() const noexcept { return remaining_.substr(0, length_within_remaining_); }

        iterator &operator++() noexcept {
            remaining_.remove_prefix(length_within_remaining_);
            reached_tail_ = remaining_.empty();
            remaining_.remove_prefix(matcher_.needle_length() * !reached_tail_);
            auto position = matcher_(remaining_);
            length_within_remaining_ = position != string_type::npos ? position : remaining_.size();
            return *this;
        }

        iterator operator++(int) noexcept {
            iterator temp = *this;
            ++(*this);
            return temp;
        }

        bool operator!=(iterator const &other) const noexcept {
            return (remaining_.begin() != other.remaining_.begin()) || (reached_tail_ != other.reached_tail_);
        }
        bool operator==(iterator const &other) const noexcept {
            return (remaining_.begin() == other.remaining_.begin()) && (reached_tail_ == other.reached_tail_);
        }
        bool operator!=(end_sentinel_type) const noexcept { return !remaining_.empty() || !reached_tail_; }
        bool operator==(end_sentinel_type) const noexcept { return remaining_.empty() && reached_tail_; }
        bool is_last() const noexcept { return remaining_.size() == length_within_remaining_; }
    };

    iterator begin() const noexcept { return {haystack_, matcher_}; }
    iterator end() const noexcept { return {string_type {haystack_.end(), 0}, matcher_, end_sentinel_type {}}; }
    size_type size() const noexcept { return static_cast<size_type>(ssize()); }
    difference_type ssize() const noexcept { return std::distance(begin(), end()); }
    constexpr bool empty() const noexcept { return false; }

    /**
     *  @brief  Copies the matches into a container.
     */
    template <typename container_>
    void to(container_ &container) {
        for (auto match : *this) { container.push_back(match); }
    }

    /**
     *  @brief  Copies the matches into a consumed container, returning it at the end.
     */
    template <typename container_>
    container_ to(container_ &&container = {}) {
        for (auto match : *this) { container.push_back(match); }
        return std::move(container);
    }
};

/**
 *  @brief  A range of string slices for different splits of the data in @b reverse-order.
 *          Compatible with C++23 ranges, C++11 string views, and of course, StringZilla.
 *          Similar to a pair of `boost::algorithm::split_iterator`.
 *
 *  In some sense, represents the inverse operation to `range_matches`, as it reports not the search matches
 *  but the data between them. Meaning that for `N` search matches, there will be `N+1` elements in the range.
 *  Unlike ::range_matches, this range can't be empty. It also can't report overlapping intervals.
 */
template <typename string_type_, typename matcher_type_>
class range_rsplits {
  public:
    using string_type = string_type_;
    using matcher_type = matcher_type_;

    using size_type = std::size_t;
    using difference_type = std::ptrdiff_t;
    using value_type = string_type;
    using pointer = string_type;   // Needed for compatibility with STL container constructors.
    using reference = string_type; // Needed for compatibility with STL container constructors.

  private:
    matcher_type matcher_;
    string_type haystack_;

  public:
    range_rsplits(string_type haystack, matcher_type needle) noexcept : matcher_(needle), haystack_(haystack) {}

    class iterator {
        matcher_type matcher_;
        string_type remaining_;
        std::size_t length_within_remaining_;
        bool reached_tail_;

      public:
        using iterator_category = std::forward_iterator_tag;
        using difference_type = std::ptrdiff_t;
        using value_type = string_type;
        using pointer = string_type;   // Needed for compatibility with STL container constructors.
        using reference = string_type; // Needed for compatibility with STL container constructors.

        iterator(string_type haystack, matcher_type matcher) noexcept : matcher_(matcher), remaining_(haystack) {
            auto position = matcher_(remaining_);
            length_within_remaining_ = position != string_type::npos
                                           ? remaining_.size() - position - matcher_.needle_length()
                                           : remaining_.size();
            reached_tail_ = false;
        }

        iterator(string_type haystack, matcher_type matcher, end_sentinel_type) noexcept
            : matcher_(matcher), remaining_(haystack), length_within_remaining_(0), reached_tail_(true) {}

        pointer operator->() const noexcept = delete;
        value_type operator*() const noexcept {
            return remaining_.substr(remaining_.size() - length_within_remaining_);
        }

        iterator &operator++() noexcept {
            remaining_.remove_suffix(length_within_remaining_);
            reached_tail_ = remaining_.empty();
            remaining_.remove_suffix(matcher_.needle_length() * !reached_tail_);
            auto position = matcher_(remaining_);
            length_within_remaining_ = position != string_type::npos
                                           ? remaining_.size() - position - matcher_.needle_length()
                                           : remaining_.size();
            return *this;
        }

        iterator operator++(int) noexcept {
            iterator temp = *this;
            ++(*this);
            return temp;
        }

        bool operator!=(iterator const &other) const noexcept {
            return (remaining_.end() != other.remaining_.end()) || (reached_tail_ != other.reached_tail_);
        }
        bool operator==(iterator const &other) const noexcept {
            return (remaining_.end() == other.remaining_.end()) && (reached_tail_ == other.reached_tail_);
        }
        bool operator!=(end_sentinel_type) const noexcept { return !remaining_.empty() || !reached_tail_; }
        bool operator==(end_sentinel_type) const noexcept { return remaining_.empty() && reached_tail_; }
        bool is_last() const noexcept { return remaining_.size() == length_within_remaining_; }
    };

    iterator begin() const noexcept { return {haystack_, matcher_}; }
    iterator end() const noexcept { return {{haystack_.data(), 0ull}, matcher_, end_sentinel_type {}}; }
    size_type size() const noexcept { return static_cast<size_type>(ssize()); }
    difference_type ssize() const noexcept { return std::distance(begin(), end()); }
    constexpr bool empty() const noexcept { return false; }

    /**
     *  @brief  Copies the matches into a container.
     */
    template <typename container_>
    void to(container_ &container) {
        for (auto match : *this) { container.push_back(match); }
    }

    /**
     *  @brief  Copies the matches into a consumed container, returning it at the end.
     */
    template <typename container_>
    container_ to(container_ &&container = {}) {
        for (auto match : *this) { container.push_back(match); }
        return std::move(container);
    }
};

/**
 *  @brief  Find all potentially @b overlapping inclusions of a needle substring.
 *  @tparam string  A string-like type, ideally a view, like StringZilla or STL `string_view`.
 */
template <typename string>
range_matches<string, matcher_find<string, include_overlaps_type>> find_all(string const &h, string const &n,
                                                                            include_overlaps_type = {}) noexcept {
    return {h, n};
}

/**
 *  @brief  Find all potentially @b overlapping inclusions of a needle substring in @b reverse order.
 *  @tparam string  A string-like type, ideally a view, like StringZilla or STL `string_view`.
 */
template <typename string>
range_rmatches<string, matcher_rfind<string, include_overlaps_type>> rfind_all(string const &h, string const &n,
                                                                               include_overlaps_type = {}) noexcept {
    return {h, n};
}

/**
 *  @brief  Find all @b non-overlapping inclusions of a needle substring.
 *  @tparam string  A string-like type, ideally a view, like StringZilla or STL `string_view`.
 */
template <typename string>
range_matches<string, matcher_find<string, exclude_overlaps_type>> find_all(string const &h, string const &n,
                                                                            exclude_overlaps_type) noexcept {
    return {h, n};
}

/**
 *  @brief  Find all @b non-overlapping inclusions of a needle substring in @b reverse order.
 *  @tparam string  A string-like type, ideally a view, like StringZilla or STL `string_view`.
 */
template <typename string>
range_rmatches<string, matcher_rfind<string, exclude_overlaps_type>> rfind_all(string const &h, string const &n,
                                                                               exclude_overlaps_type) noexcept {
    return {h, n};
}

/**
 *  @brief  Find all inclusions of characters from the second string.
 *  @tparam string  A string-like type, ideally a view, like StringZilla or STL `string_view`.
 */
template <typename string>
range_matches<string, matcher_find_first_of<string>> find_all_characters(string const &h, string const &n) noexcept {
    return {h, n};
}

/**
 *  @brief  Find all inclusions of characters from the second string in @b reverse order.
 *  @tparam string  A string-like type, ideally a view, like StringZilla or STL `string_view`.
 */
template <typename string>
range_rmatches<string, matcher_find_last_of<string>> rfind_all_characters(string const &h, string const &n) noexcept {
    return {h, n};
}

/**
 *  @brief  Find all characters except the ones in the second string.
 *  @tparam string  A string-like type, ideally a view, like StringZilla or STL `string_view`.
 */
template <typename string>
range_matches<string, matcher_find_first_not_of<string>> find_all_other_characters(string const &h,
                                                                                   string const &n) noexcept {
    return {h, n};
}

/**
 *  @brief  Find all characters except the ones in the second string in @b reverse order.
 *  @tparam string  A string-like type, ideally a view, like StringZilla or STL `string_view`.
 */
template <typename string>
range_rmatches<string, matcher_find_last_not_of<string>> rfind_all_other_characters(string const &h,
                                                                                    string const &n) noexcept {
    return {h, n};
}

/**
 *  @brief  Splits a string around every @b non-overlapping inclusion of the second string.
 *  @tparam string  A string-like type, ideally a view, like StringZilla or STL `string_view`.
 */
template <typename string>
range_splits<string, matcher_find<string, exclude_overlaps_type>> split(string const &h, string const &n) noexcept {
    return {h, n};
}

/**
 *  @brief  Splits a string around every @b non-overlapping inclusion of the second string in @b reverse order.
 *  @tparam string  A string-like type, ideally a view, like StringZilla or STL `string_view`.
 */
template <typename string>
range_rsplits<string, matcher_rfind<string, exclude_overlaps_type>> rsplit(string const &h, string const &n) noexcept {
    return {h, n};
}

/**
 *  @brief  Splits a string around every character from the second string.
 *  @tparam string  A string-like type, ideally a view, like StringZilla or STL `string_view`.
 */
template <typename string>
range_splits<string, matcher_find_first_of<string>> split_characters(string const &h, string const &n) noexcept {
    return {h, n};
}

/**
 *  @brief  Splits a string around every character from the second string in @b reverse order.
 *  @tparam string  A string-like type, ideally a view, like StringZilla or STL `string_view`.
 */
template <typename string>
range_rsplits<string, matcher_find_last_of<string>> rsplit_characters(string const &h, string const &n) noexcept {
    return {h, n};
}

/**
 *  @brief  Splits a string around every character except the ones from the second string.
 *  @tparam string  A string-like type, ideally a view, like StringZilla or STL `string_view`.
 */
template <typename string>
range_splits<string, matcher_find_first_not_of<string>> split_other_characters(string const &h,
                                                                               string const &n) noexcept {
    return {h, n};
}

/**
 *  @brief  Splits a string around every character except the ones from the second string in @b reverse order.
 *  @tparam string  A string-like type, ideally a view, like StringZilla or STL `string_view`.
 */
template <typename string>
range_rsplits<string, matcher_find_last_not_of<string>> rsplit_other_characters(string const &h,
                                                                                string const &n) noexcept {
    return {h, n};
}

/**  @brief  Helper function using `std::advance` iterator and return it back. */
template <typename iterator_type, typename distance_type>
iterator_type advanced(iterator_type &&it, distance_type n) {
    std::advance(it, n);
    return it;
}

/**  @brief  Helper function using `range_length` to compute the unsigned distance. */
template <typename iterator_type>
std::size_t range_length(iterator_type first, iterator_type last) {
    return static_cast<std::size_t>(std::distance(first, last));
}

#pragma endregion

#pragma region Global Operations with Dynamic Memory

template <typename allocator_type_>
static void *_call_allocate(sz_size_t n, void *allocator_state) noexcept {
    return reinterpret_cast<allocator_type_ *>(allocator_state)->allocate(n);
}

template <typename allocator_type_>
static void _call_free(void *ptr, sz_size_t n, void *allocator_state) noexcept {
    return reinterpret_cast<allocator_type_ *>(allocator_state)->deallocate(reinterpret_cast<char *>(ptr), n);
}

template <typename generator_type_>
static sz_u64_t _call_random_generator(void *state) noexcept {
    generator_type_ &generator = *reinterpret_cast<generator_type_ *>(state);
    return generator();
}

template <typename allocator_type_, typename allocator_callback_>
static bool _with_alloc(allocator_type_ &allocator, allocator_callback_ &&callback) noexcept {
    sz_memory_allocator_t alloc;
    alloc.allocate = &_call_allocate<allocator_type_>;
    alloc.free = &_call_free<allocator_type_>;
    alloc.handle = &allocator;
    return callback(alloc);
}

template <typename allocator_type_, typename allocator_callback_>
static bool _with_alloc(allocator_callback_ &&callback) noexcept {
    allocator_type_ allocator;
    return _with_alloc(allocator, std::forward<allocator_callback_>(callback));
}

#pragma endregion

#pragma region Helper Template Classes

/**
 *  @brief  A result of split a string once, containing the string slice ::before,
 *          the ::match itself, and the slice ::after.
 */
template <typename string_>
struct string_partition_result {
    string_ before;
    string_ match;
    string_ after;
};

/**
 *  @brief  A reverse iterator for mutable and immutable character buffers.
 *          Replaces `std::reverse_iterator` to avoid including `<iterator>`.
 */
template <typename value_type_>
class reversed_iterator_for {
  public:
    using iterator_category = std::random_access_iterator_tag;
    using value_type = value_type_;
    using difference_type = std::ptrdiff_t;
    using pointer = value_type_ *;
    using reference = value_type_ &;

    reversed_iterator_for(pointer ptr) noexcept : ptr_(ptr) {}
    reference operator*() const noexcept { return *ptr_; }

    bool operator==(reversed_iterator_for const &other) const noexcept { return ptr_ == other.ptr_; }
    bool operator!=(reversed_iterator_for const &other) const noexcept { return ptr_ != other.ptr_; }
    reference operator[](difference_type n) const noexcept { return *(*this + n); }
    reversed_iterator_for operator+(difference_type n) const noexcept { return reversed_iterator_for(ptr_ - n); }
    reversed_iterator_for operator-(difference_type n) const noexcept { return reversed_iterator_for(ptr_ + n); }
    difference_type operator-(reversed_iterator_for const &other) const noexcept { return other.ptr_ - ptr_; }

    reversed_iterator_for &operator++() noexcept {
        --ptr_;
        return *this;
    }

    reversed_iterator_for operator++(int) noexcept {
        reversed_iterator_for temp = *this;
        --ptr_;
        return temp;
    }

    reversed_iterator_for &operator--() noexcept {
        ++ptr_;
        return *this;
    }

    reversed_iterator_for operator--(int) noexcept {
        reversed_iterator_for temp = *this;
        ++ptr_;
        return temp;
    }

  private:
    value_type_ *ptr_;
};

/**
 *  @brief  An "expression template" for lazy concatenation of strings using the `operator|`.
 */
template <typename first_type, typename second_type>
struct concatenation {

    using value_type = typename first_type::value_type;
    using pointer = value_type *;
    using const_pointer = value_type const *;
    using size_type = typename first_type::size_type;
    using difference_type = typename first_type::difference_type;

    first_type first;
    second_type second;

    std::size_t size() const noexcept { return first.size() + second.size(); }
    std::size_t length() const noexcept { return first.size() + second.size(); }

    size_type copy(pointer destination) const noexcept {
        first.copy(destination);
        second.copy(destination + first.length());
        return first.length() + second.length();
    }

    size_type copy(pointer destination, size_type length) const noexcept {
        auto first_length = std::min(first.length(), length);
        auto second_length = std::min(second.length(), length - first_length);
        first.copy(destination, first_length);
        second.copy(destination + first_length, second_length);
        return first_length + second_length;
    }

    template <typename last_type>
    concatenation<concatenation<first_type, second_type>, last_type> operator|(last_type &&last) const {
        return {*this, last};
    }
};

#pragma endregion

#pragma region String Views and Spans

/**
 *  @brief  A string slice (view/span) class implementing a superset of C++23 functionality
 *          with much faster SIMD-accelerated substring search and approximate matching.
 *          Constructors are `constexpr` enabling `_sz` literals.
 *
 *  @tparam char_type_  The character type, usually `char const` or `char`. Must be a single byte long.
 */
template <typename char_type_>
class basic_string_slice {

    static_assert(sizeof(char_type_) == 1, "Characters must be a single byte long");
    static_assert(std::is_reference<char_type_>::value == false, "Characters can't be references");

    using char_type = char_type_;
    using mutable_char_type = typename std::remove_const<char_type_>::type;
    using immutable_char_type = typename std::add_const<char_type_>::type;

    char_type *start_;
    std::size_t length_;

  public:
    // STL compatibility
    using traits_type = std::char_traits<mutable_char_type>;
    using value_type = mutable_char_type;
    using pointer = char_type *;
    using const_pointer = immutable_char_type *;
    using reference = char_type &;
    using const_reference = immutable_char_type &;
    using const_iterator = const_pointer;
    using iterator = pointer;
    using reverse_iterator = reversed_iterator_for<char_type>;
    using const_reverse_iterator = reversed_iterator_for<immutable_char_type>;
    using size_type = std::size_t;
    using difference_type = std::ptrdiff_t;

    // Non-STL type definitions
    using string_slice = basic_string_slice<char_type>;
    using string_span = basic_string_slice<mutable_char_type>;
    using string_view = basic_string_slice<immutable_char_type>;
    using partition_type = string_partition_result<string_slice>;

    /** @brief  Special value for missing matches.
     *
     *  We take the largest 63-bit unsigned integer on 64-bit machines.
     *  We take the largest 31-bit unsigned integer on 32-bit machines.
     */
    static constexpr size_type npos = SZ_SSIZE_MAX;

#pragma region Constructors and STL Utilities

    constexpr basic_string_slice() noexcept : start_(nullptr), length_(0) {}
    constexpr basic_string_slice(pointer c_string) noexcept
        : start_(c_string), length_(null_terminated_length(c_string)) {}
    constexpr basic_string_slice(pointer c_string, size_type length) noexcept : start_(c_string), length_(length) {}

    sz_constexpr_if_cpp20 basic_string_slice(basic_string_slice const &other) noexcept = default;
    sz_constexpr_if_cpp20 basic_string_slice &operator=(basic_string_slice const &other) noexcept = default;
    basic_string_slice(std::nullptr_t) = delete;

    /**  @brief Exchanges the view with that of the `other`. */
    void swap(string_slice &other) noexcept { std::swap(start_, other.start_), std::swap(length_, other.length_); }

#if !SZ_AVOID_STL

    template <typename sfinae_ = char_type, typename std::enable_if<std::is_const<sfinae_>::value, int>::type = 0>
    sz_constexpr_if_cpp20 basic_string_slice(std::string const &other) noexcept
        : basic_string_slice(other.data(), other.size()) {}

    template <typename sfinae_ = char_type, typename std::enable_if<!std::is_const<sfinae_>::value, int>::type = 0>
    sz_constexpr_if_cpp20 basic_string_slice(std::string &other) noexcept
        : basic_string_slice(&other[0], other.size()) {} // The `.data()` has mutable variant only since C++17

    template <typename sfinae_ = char_type, typename std::enable_if<std::is_const<sfinae_>::value, int>::type = 0>
    sz_constexpr_if_cpp20 string_slice &operator=(std::string const &other) noexcept {
        return assign({other.data(), other.size()});
    }

    template <typename sfinae_ = char_type, typename std::enable_if<!std::is_const<sfinae_>::value, int>::type = 0>
    sz_constexpr_if_cpp20 string_slice &operator=(std::string &other) noexcept {
        return assign({other.data(), other.size()});
    }

    operator std::string() const { return {data(), size()}; }

    /**
     *  @brief  Formatted output function for compatibility with STL's `std::basic_ostream`.
     *  @throw  `std::ios_base::failure` if an exception occurred during output.
     */
    template <typename stream_traits>
    friend std::basic_ostream<value_type, stream_traits> &operator<<(std::basic_ostream<value_type, stream_traits> &os,
                                                                     string_slice const &str) noexcept(false) {
        return os.write(str.data(), str.size());
    }

#if _SZ_IS_CPP17 && __cpp_lib_string_view

    template <typename sfinae_ = char_type, typename std::enable_if<std::is_const<sfinae_>::value, int>::type = 0>
    sz_constexpr_if_cpp20 basic_string_slice(std::string_view const &other) noexcept
        : basic_string_slice(other.data(), other.size()) {}

    template <typename sfinae_ = char_type, typename std::enable_if<std::is_const<sfinae_>::value, int>::type = 0>
    sz_constexpr_if_cpp20 string_slice &operator=(std::string_view const &other) noexcept {
        return assign({other.data(), other.size()});
    }
    operator std::string_view() const noexcept { return {data(), size()}; }

#endif

#endif

#pragma endregion

#pragma region Iterators and Element Access

    iterator begin() const noexcept { return iterator(start_); }
    iterator end() const noexcept { return iterator(start_ + length_); }
    const_iterator cbegin() const noexcept { return const_iterator(start_); }
    const_iterator cend() const noexcept { return const_iterator(start_ + length_); }
    reverse_iterator rbegin() const noexcept { return reverse_iterator(start_ + length_ - 1); }
    reverse_iterator rend() const noexcept { return reverse_iterator(start_ - 1); }
    const_reverse_iterator crbegin() const noexcept { return const_reverse_iterator(start_ + length_ - 1); }
    const_reverse_iterator crend() const noexcept { return const_reverse_iterator(start_ - 1); }

    reference operator[](size_type pos) const noexcept { return start_[pos]; }
    reference at(size_type pos) const noexcept { return start_[pos]; }
    reference front() const noexcept { return start_[0]; }
    reference back() const noexcept { return start_[length_ - 1]; }
    pointer data() const noexcept { return start_; }

    difference_type ssize() const noexcept { return static_cast<difference_type>(length_); }
    size_type size() const noexcept { return length_; }
    size_type length() const noexcept { return length_; }
    size_type max_size() const noexcept { return npos - 1; }
    bool empty() const noexcept { return length_ == 0; }

#pragma endregion

#pragma region Slicing

#pragma region Safe and Signed Extensions

    /**
     *  @brief  Equivalent to Python's `"abc"[-3:-1]`. Exception-safe, unlike STL's `substr`.
     *          Supports signed and unsigned intervals.
     */
    string_slice operator[](std::initializer_list<difference_type> signed_offsets) const noexcept {
        assert(signed_offsets.size() == 2 && "operator[] can't take more than 2 offsets");
        return sub(signed_offsets.begin()[0], signed_offsets.begin()[1]);
    }

    /**
     *  @brief  Signed alternative to `at()`. Handy if you often write `str[str.size() - 2]`.
     *  @warning The behavior is @b undefined if the position is beyond bounds.
     */
    reference sat(difference_type signed_offset) const noexcept {
        size_type pos = static_cast<size_type>(signed_offset < 0 ? size() + signed_offset : signed_offset);
        assert(pos < size() && "string_slice::sat(i) out of bounds");
        return start_[pos];
    }

    /**
     *  @brief  The slice that would be dropped by `remove_prefix`, that accepts signed arguments
     *          and does no bounds checking. Equivalent to Python's `"abc"[:2]` and `"abc"[:-1]`.
     *  @warning The behavior is @b undefined if `n > size() || n < -size() || n == -0`.
     */
    string_slice front(difference_type signed_offset) const noexcept {
        size_type pos = static_cast<size_type>(signed_offset < 0 ? size() + signed_offset : signed_offset);
        assert(pos <= size() && "string_slice::front(signed_offset) out of bounds");
        return {start_, pos};
    }

    /**
     *  @brief  The slice that would be dropped by `remove_suffix`, that accepts signed arguments
     *          and does no bounds checking. Equivalent to Python's `"abc"[2:]` and `"abc"[-1:]`.
     *  @warning The behavior is @b undefined if `n > size() || n < -size() || n == -0`.
     */
    string_slice back(difference_type signed_offset) const noexcept {
        size_type pos = static_cast<size_type>(signed_offset < 0 ? size() + signed_offset : signed_offset);
        assert(pos <= size() && "string_slice::back(signed_offset) out of bounds");
        return {start_ + pos, length_ - pos};
    }

    /**
     *  @brief  Equivalent to Python's `"abc"[-3:-1]`. Exception-safe, unlike STL's `substr`.
     *          Supports signed and unsigned intervals.
     */
    string_slice sub(difference_type signed_start_offset, difference_type signed_end_offset = npos) const noexcept {
        sz_size_t normalized_offset, normalized_length;
        sz_ssize_clamp_interval(length_, signed_start_offset, signed_end_offset, &normalized_offset,
                                &normalized_length);
        return string_slice(start_ + normalized_offset, normalized_length);
    }

    /**
     *  @brief  Exports this entire view. Not an STL function, but useful for concatenations.
     *          The STL variant expects at least two arguments.
     */
    size_type copy(value_type *destination) const noexcept {
        sz_copy((sz_ptr_t)destination, start_, length_);
        return length_;
    }

#pragma endregion

#pragma region STL Style

    /**
     *  @brief  Removes the first `n` characters from the view.
     *  @warning The behavior is @b undefined if `n > size()`.
     */
    void remove_prefix(size_type n) noexcept { assert(n <= size()), start_ += n, length_ -= n; }

    /**
     *  @brief  Removes the last `n` characters from the view.
     *  @warning The behavior is @b undefined if `n > size()`.
     */
    void remove_suffix(size_type n) noexcept { assert(n <= size()), length_ -= n; }

    /**  @brief  Added for STL compatibility. */
    string_slice substr() const noexcept { return *this; }

    /**
     *  @brief  Return a slice of this view after first `skip` bytes.
     *  @throws `std::out_of_range` if `skip > size()`.
     *  @see    `sub` for a cleaner exception-less alternative.
     */
    string_slice substr(size_type skip) const noexcept(false) {
        if (skip > size()) throw std::out_of_range("string_slice::substr");
        return string_slice(start_ + skip, length_ - skip);
    }

    /**
     *  @brief  Return a slice of this view after first `skip` bytes, taking at most `count` bytes.
     *  @throws `std::out_of_range` if `skip > size()`.
     *  @see    `sub` for a cleaner exception-less alternative.
     */
    string_slice substr(size_type skip, size_type count) const noexcept(false) {
        if (skip > size()) throw std::out_of_range("string_slice::substr");
        return string_slice(start_ + skip, sz_min_of_two(count, length_ - skip));
    }

    /**
     *  @brief  Exports a slice of this view after first `skip` bytes, taking at most `count` bytes.
     *  @throws `std::out_of_range` if `skip > size()`.
     *  @see    `sub` for a cleaner exception-less alternative.
     */
    size_type copy(value_type *destination, size_type count, size_type skip = 0) const noexcept(false) {
        if (skip > size()) throw std::out_of_range("string_slice::copy");
        count = sz_min_of_two(count, length_ - skip);
        sz_copy((sz_ptr_t)destination, start_ + skip, count);
        return count;
    }

#pragma endregion

#pragma endregion

#pragma region Comparisons

#pragma region Whole String Comparisons

    /**
     *  @brief  Compares two strings lexicographically. If prefix matches, lengths are compared.
     *  @return 0 if equal, negative if `*this` is less than `other`, positive if `*this` is greater than `other`.
     */
    int compare(string_view other) const noexcept { return (int)sz_order(data(), size(), other.data(), other.size()); }

    /**
     *  @brief  Compares two strings lexicographically. If prefix matches, lengths are compared.
     *          Equivalent to `substr(pos1, count1).compare(other)`.
     *  @return 0 if equal, negative if `*this` is less than `other`, positive if `*this` is greater than `other`.
     *  @throw  `std::out_of_range` if `pos1 > size()`.
     */
    int compare(size_type pos1, size_type count1, string_view other) const noexcept(false) {
        return substr(pos1, count1).compare(other);
    }

    /**
     *  @brief  Compares two strings lexicographically. If prefix matches, lengths are compared.
     *          Equivalent to `substr(pos1, count1).compare(other.substr(pos2, count2))`.
     *  @return 0 if equal, negative if `*this` is less than `other`, positive if `*this` is greater than `other`.
     *  @throw  `std::out_of_range` if `pos1 > size()` or if `pos2 > other.size()`.
     */
    int compare(size_type pos1, size_type count1, string_view other, size_type pos2, size_type count2) const
        noexcept(false) {
        return substr(pos1, count1).compare(other.substr(pos2, count2));
    }

    /**
     *  @brief  Compares two strings lexicographically. If prefix matches, lengths are compared.
     *  @return 0 if equal, negative if `*this` is less than `other`, positive if `*this` is greater than `other`.
     */
    int compare(const_pointer other) const noexcept { return compare(string_view(other)); }

    /**
     *  @brief  Compares two strings lexicographically. If prefix matches, lengths are compared.
     *          Equivalent to substr(pos1, count1).compare(other).
     *  @return 0 if equal, negative if `*this` is less than `other`, positive if `*this` is greater than `other`.
     *  @throw  `std::out_of_range` if `pos1 > size()`.
     */
    int compare(size_type pos1, size_type count1, const_pointer other) const noexcept(false) {
        return substr(pos1, count1).compare(string_view(other));
    }

    /**
     *  @brief  Compares two strings lexicographically. If prefix matches, lengths are compared.
     *          Equivalent to `substr(pos1, count1).compare({s, count2})`.
     *  @return 0 if equal, negative if `*this` is less than `other`, positive if `*this` is greater than `other`.
     *  @throw  `std::out_of_range` if `pos1 > size()`.
     */
    int compare(size_type pos1, size_type count1, const_pointer other, size_type count2) const noexcept(false) {
        return substr(pos1, count1).compare(string_view(other, count2));
    }

    /**  @brief  Checks if the string is equal to the other string. */
    bool operator==(string_view other) const noexcept {
        return size() == other.size() && sz_equal(data(), other.data(), other.size()) == sz_true_k;
    }

    /**  @brief  Checks if the string is equal to a concatenation of two strings. */
    bool operator==(concatenation<string_view, string_view> const &other) const noexcept {
        return size() == other.size() && sz_equal(data(), other.first.data(), other.first.size()) == sz_true_k &&
               sz_equal(data() + other.first.size(), other.second.data(), other.second.size()) == sz_true_k;
    }

#if _SZ_IS_CPP20

    /**  @brief  Computes the lexicographic ordering between this and the ::other string. */
    std::strong_ordering operator<=>(string_view other) const noexcept {
        std::strong_ordering orders[3] {std::strong_ordering::less, std::strong_ordering::equal,
                                        std::strong_ordering::greater};
        return orders[compare(other) + 1];
    }

#else

    /**  @brief  Checks if the string is not equal to the other string. */
    bool operator!=(string_view other) const noexcept { return !operator==(other); }

    /**  @brief  Checks if the string is lexicographically smaller than the other string. */
    bool operator<(string_view other) const noexcept { return compare(other) == sz_less_k; }

    /**  @brief  Checks if the string is lexicographically equal or smaller than the other string. */
    bool operator<=(string_view other) const noexcept { return compare(other) != sz_greater_k; }

    /**  @brief  Checks if the string is lexicographically greater than the other string. */
    bool operator>(string_view other) const noexcept { return compare(other) == sz_greater_k; }

    /**  @brief  Checks if the string is lexicographically equal or greater than the other string. */
    bool operator>=(string_view other) const noexcept { return compare(other) != sz_less_k; }

#endif

#pragma endregion
#pragma region Prefix and Suffix Comparisons

    /**  @brief  Checks if the string starts with the other string. */
    bool starts_with(string_view other) const noexcept {
        return length_ >= other.size() && sz_equal(start_, other.data(), other.size()) == sz_true_k;
    }

    /**  @brief  Checks if the string starts with the other string. */
    bool starts_with(const_pointer other) const noexcept {
        auto other_length = null_terminated_length(other);
        return length_ >= other_length && sz_equal(start_, other, other_length) == sz_true_k;
    }

    /**  @brief  Checks if the string starts with the other character. */
    bool starts_with(value_type other) const noexcept { return length_ && start_[0] == other; }

    /**  @brief  Checks if the string ends with the other string. */
    bool ends_with(string_view other) const noexcept {
        return length_ >= other.size() &&
               sz_equal(start_ + length_ - other.size(), other.data(), other.size()) == sz_true_k;
    }

    /**  @brief  Checks if the string ends with the other string. */
    bool ends_with(const_pointer other) const noexcept {
        auto other_length = null_terminated_length(other);
        return length_ >= other_length && sz_equal(start_ + length_ - other_length, other, other_length) == sz_true_k;
    }

    /**  @brief  Checks if the string ends with the other character. */
    bool ends_with(value_type other) const noexcept { return length_ && start_[length_ - 1] == other; }

    /**  @brief  Python-like convenience function, dropping the matching prefix. */
    string_slice remove_prefix(string_view other) const noexcept {
        return starts_with(other) ? string_slice {start_ + other.size(), length_ - other.size()} : *this;
    }

    /**  @brief  Python-like convenience function, dropping the matching suffix. */
    string_slice remove_suffix(string_view other) const noexcept {
        return ends_with(other) ? string_slice {start_, length_ - other.size()} : *this;
    }

#pragma endregion
#pragma endregion

#pragma region Matching Substrings

    bool contains(string_view other) const noexcept { return find(other) != npos; }
    bool contains(value_type character) const noexcept { return find(character) != npos; }
    bool contains(const_pointer other) const noexcept { return find(other) != npos; }

#pragma region Returning offsets

    /**
     *  @brief  Find the first occurrence of a substring, skipping the first `skip` characters.
     *          The behavior is @b undefined if `skip > size()`.
     *  @return The offset of the first character of the match, or `npos` if not found.
     */
    size_type find(string_view other, size_type skip = 0) const noexcept {
        auto ptr = sz_find(start_ + skip, length_ - skip, other.data(), other.size());
        return ptr ? ptr - start_ : npos;
    }

    /**
     *  @brief  Find the first occurrence of a character, skipping the first `skip` characters.
     *          The behavior is @b undefined if `skip > size()`.
     *  @return The offset of the match, or `npos` if not found.
     */
    size_type find(value_type character, size_type skip = 0) const noexcept {
        auto ptr = sz_find_byte(start_ + skip, length_ - skip, &character);
        return ptr ? ptr - start_ : npos;
    }

    /**
     *  @brief  Find the first occurrence of a substring, skipping the first `skip` characters.
     *          The behavior is @b undefined if `skip > size()`.
     *  @return The offset of the first character of the match, or `npos` if not found.
     */
    size_type find(const_pointer other, size_type pos, size_type count) const noexcept {
        return find(string_view(other, count), pos);
    }

    /**
     *  @brief  Find the last occurrence of a substring.
     *  @return The offset of the first character of the match, or `npos` if not found.
     */
    size_type rfind(string_view other) const noexcept {
        auto ptr = sz_rfind(start_, length_, other.data(), other.size());
        return ptr ? ptr - start_ : npos;
    }

    /**
     *  @brief  Find the last occurrence of a substring, within first `until` characters.
     *  @return The offset of the first character of the match, or `npos` if not found.
     */
    size_type rfind(string_view other, size_type until) const noexcept(false) {
        return until + other.size() < length_ ? substr(0, until + other.size()).rfind(other) : rfind(other);
    }

    /**
     *  @brief  Find the last occurrence of a character.
     *  @return The offset of the match, or `npos` if not found.
     */
    size_type rfind(value_type character) const noexcept {
        auto ptr = sz_rfind_byte(start_, length_, &character);
        return ptr ? ptr - start_ : npos;
    }

    /**
     *  @brief  Find the last occurrence of a character, within first `until` characters.
     *  @return The offset of the match, or `npos` if not found.
     */
    size_type rfind(value_type character, size_type until) const noexcept {
        return until < length_ ? substr(0, until + 1).rfind(character) : rfind(character);
    }

    /**
     *  @brief  Find the last occurrence of a substring, within first `until` characters.
     *  @return The offset of the first character of the match, or `npos` if not found.
     */
    size_type rfind(const_pointer other, size_type until, size_type count) const noexcept {
        return rfind(string_view(other, count), until);
    }

    /**  @brief  Find the first occurrence of a character from a set. */
    size_type find(char_set set) const noexcept { return find_first_of(set); }

    /**  @brief  Find the last occurrence of a character from a set. */
    size_type rfind(char_set set) const noexcept { return find_last_of(set); }

#pragma endregion
#pragma region Returning Partitions

    /**  @brief  Split the string into three parts, before the match, the match itself, and after it. */
    partition_type partition(string_view pattern) const noexcept { return partition_(pattern, pattern.length()); }

    /**  @brief  Split the string into three parts, before the match, the match itself, and after it. */
    partition_type partition(value_type pattern) const noexcept { return partition_(string_view(&pattern, 1), 1); }

    /**  @brief  Split the string into three parts, before the match, the match itself, and after it. */
    partition_type partition(char_set pattern) const noexcept { return partition_(pattern, 1); }

    /**  @brief  Split the string into three parts, before the @b last match, the last match itself, and after it. */
    partition_type rpartition(string_view pattern) const noexcept { return rpartition_(pattern, pattern.length()); }

    /**  @brief  Split the string into three parts, before the @b last match, the last match itself, and after it. */
    partition_type rpartition(value_type pattern) const noexcept { return rpartition_(string_view(&pattern, 1), 1); }

    /**  @brief  Split the string into three parts, before the @b last match, the last match itself, and after it. */
    partition_type rpartition(char_set pattern) const noexcept { return rpartition_(pattern, 1); }

#pragma endregion
#pragma endregion

#pragma region Matching Character Sets

    // `isascii` is a macro in MSVC headers
    bool contains_only(char_set set) const noexcept { return find_first_not_of(set) == npos; }
    bool is_alpha() const noexcept { return !empty() && contains_only(ascii_letters_set()); }
    bool is_alnum() const noexcept { return !empty() && contains_only(ascii_letters_set() | digits_set()); }
    bool is_ascii() const noexcept { return empty() || contains_only(ascii_controls_set() | ascii_printables_set()); }
    bool is_digit() const noexcept { return !empty() && contains_only(digits_set()); }
    bool is_lower() const noexcept { return !empty() && contains_only(ascii_lowercase_set()); }
    bool is_space() const noexcept { return !empty() && contains_only(whitespaces_set()); }
    bool is_upper() const noexcept { return !empty() && contains_only(ascii_uppercase_set()); }
    bool is_printable() const noexcept { return empty() || contains_only(ascii_printables_set()); }

#pragma region Character Set Arguments
    /**
     *  @brief  Find the first occurrence of a character from a set.
     *  @param  skip Number of characters to skip before the search.
     *  @warning The behavior is @b undefined if `skip > size()`.
     */
    size_type find_first_of(char_set set, size_type skip = 0) const noexcept {
        auto ptr = sz_find_charset(start_ + skip, length_ - skip, &set.raw());
        return ptr ? ptr - start_ : npos;
    }

    /**
     *  @brief  Find the first occurrence of a character outside a set.
     *  @param  skip  The number of first characters to be skipped.
     *  @warning The behavior is @b undefined if `skip > size()`.
     */
    size_type find_first_not_of(char_set set, size_type skip = 0) const noexcept {
        return find_first_of(set.inverted(), skip);
    }

    /**
     *  @brief  Find the last occurrence of a character from a set.
     */
    size_type find_last_of(char_set set) const noexcept {
        auto ptr = sz_rfind_charset(start_, length_, &set.raw());
        return ptr ? ptr - start_ : npos;
    }

    /**
     *  @brief  Find the last occurrence of a character outside a set.
     */
    size_type find_last_not_of(char_set set) const noexcept { return find_last_of(set.inverted()); }

    /**
     *  @brief  Find the last occurrence of a character from a set.
     *  @param  until  The offset of the last character to be considered.
     */
    size_type find_last_of(char_set set, size_type until) const noexcept {
        auto len = sz_min_of_two(until + 1, length_);
        auto ptr = sz_rfind_charset(start_, len, &set.raw());
        return ptr ? ptr - start_ : npos;
    }

    /**
     *  @brief  Find the last occurrence of a character outside a set.
     *  @param  until  The offset of the last character to be considered.
     */
    size_type find_last_not_of(char_set set, size_type until) const noexcept {
        return find_last_of(set.inverted(), until);
    }

#pragma endregion
#pragma region String Arguments

    /**
     *  @brief  Find the first occurrence of a character from a ::set.
     *  @param  skip  The number of first characters to be skipped.
     */
    size_type find_first_of(string_view other, size_type skip = 0) const noexcept {
        return find_first_of(other.as_set(), skip);
    }

    /**
     *  @brief  Find the first occurrence of a character outside a ::set.
     *  @param  skip  The number of first characters to be skipped.
     */
    size_type find_first_not_of(string_view other, size_type skip = 0) const noexcept {
        return find_first_not_of(other.as_set(), skip);
    }

    /**
     *  @brief  Find the last occurrence of a character from a ::set.
     *  @param  until  The offset of the last character to be considered.
     */
    size_type find_last_of(string_view other, size_type until = npos) const noexcept {
        return find_last_of(other.as_set(), until);
    }

    /**
     *  @brief  Find the last occurrence of a character outside a ::set.
     *  @param  until  The offset of the last character to be considered.
     */
    size_type find_last_not_of(string_view other, size_type until = npos) const noexcept {
        return find_last_not_of(other.as_set(), until);
    }

#pragma endregion
#pragma region C Style Arguments

    /**
     *  @brief  Find the first occurrence of a character from a set.
     *  @param  skip  The number of first characters to be skipped.
     *  @warning The behavior is @b undefined if `skip > size()`.
     */
    size_type find_first_of(const_pointer other, size_type skip, size_type count) const noexcept {
        return find_first_of(string_view(other, count), skip);
    }

    /**
     *  @brief  Find the first occurrence of a character outside a set.
     *  @param  skip  The number of first characters to be skipped.
     *  @warning The behavior is @b undefined if `skip > size()`.
     */
    size_type find_first_not_of(const_pointer other, size_type skip, size_type count) const noexcept {
        return find_first_not_of(string_view(other, count), skip);
    }

    /**
     *  @brief  Find the last occurrence of a character from a set.
     *  @param  until  The number of first characters to be considered.
     */
    size_type find_last_of(const_pointer other, size_type until, size_type count) const noexcept {
        return find_last_of(string_view(other, count), until);
    }

    /**
     *  @brief  Find the last occurrence of a character outside a set.
     *  @param  until  The number of first characters to be considered.
     */
    size_type find_last_not_of(const_pointer other, size_type until, size_type count) const noexcept {
        return find_last_not_of(string_view(other, count), until);
    }

#pragma endregion
#pragma region Slicing

    /**
     *  @brief  Python-like convenience function, dropping prefix formed of given characters.
     *          Similar to `boost::algorithm::trim_left_if(str, is_any_of(set))`.
     */
    string_slice lstrip(char_set set) const noexcept {
        set = set.inverted();
        auto new_start = (pointer)sz_find_charset(start_, length_, &set.raw());
        return new_start ? string_slice {new_start, length_ - static_cast<size_type>(new_start - start_)}
                         : string_slice();
    }

    /**
     *  @brief  Python-like convenience function, dropping suffix formed of given characters.
     *          Similar to `boost::algorithm::trim_right_if(str, is_any_of(set))`.
     */
    string_slice rstrip(char_set set) const noexcept {
        set = set.inverted();
        auto new_end = (pointer)sz_rfind_charset(start_, length_, &set.raw());
        return new_end ? string_slice {start_, static_cast<size_type>(new_end - start_ + 1)} : string_slice();
    }

    /**
     *  @brief  Python-like convenience function, dropping both the prefix & the suffix formed of given characters.
     *          Similar to `boost::algorithm::trim_if(str, is_any_of(set))`.
     */
    string_slice strip(char_set set) const noexcept {
        set = set.inverted();
        auto new_start = (pointer)sz_find_charset(start_, length_, &set.raw());
        return new_start ? string_slice {new_start,
                                         static_cast<size_type>(
                                             sz_rfind_charset(new_start, length_ - (new_start - start_), &set.raw()) -
                                             new_start + 1)}
                         : string_slice();
    }

#pragma endregion
#pragma endregion

#pragma region Search Ranges

    using find_all_type = range_matches<string_slice, matcher_find<string_view, include_overlaps_type>>;
    using rfind_all_type = range_rmatches<string_slice, matcher_rfind<string_view, include_overlaps_type>>;

    using find_disjoint_type = range_matches<string_slice, matcher_find<string_view, exclude_overlaps_type>>;
    using rfind_disjoint_type = range_rmatches<string_slice, matcher_rfind<string_view, exclude_overlaps_type>>;

    using find_all_chars_type = range_matches<string_slice, matcher_find_first_of<string_view, char_set>>;
    using rfind_all_chars_type = range_rmatches<string_slice, matcher_find_last_of<string_view, char_set>>;

    /**  @brief  Find all potentially @b overlapping occurrences of a given string. */
    find_all_type find_all(string_view needle, include_overlaps_type = {}) const noexcept { return {*this, needle}; }

    /**  @brief  Find all potentially @b overlapping occurrences of a given string in @b reverse order. */
    rfind_all_type rfind_all(string_view needle, include_overlaps_type = {}) const noexcept { return {*this, needle}; }

    /**  @brief  Find all @b non-overlapping occurrences of a given string. */
    find_disjoint_type find_all(string_view needle, exclude_overlaps_type) const noexcept { return {*this, needle}; }

    /**  @brief  Find all @b non-overlapping occurrences of a given string in @b reverse order. */
    rfind_disjoint_type rfind_all(string_view needle, exclude_overlaps_type) const noexcept { return {*this, needle}; }

    /**  @brief  Find all occurrences of given characters. */
    find_all_chars_type find_all(char_set set) const noexcept { return {*this, {set}}; }

    /**  @brief  Find all occurrences of given characters in @b reverse order. */
    rfind_all_chars_type rfind_all(char_set set) const noexcept { return {*this, {set}}; }

    using split_type = range_splits<string_slice, matcher_find<string_view, exclude_overlaps_type>>;
    using rsplit_type = range_rsplits<string_slice, matcher_rfind<string_view, exclude_overlaps_type>>;

    using split_chars_type = range_splits<string_slice, matcher_find_first_of<string_view, char_set>>;
    using rsplit_chars_type = range_rsplits<string_slice, matcher_find_last_of<string_view, char_set>>;

    /**  @brief  Split around occurrences of a given string. */
    split_type split(string_view delimiter) const noexcept { return {*this, delimiter}; }

    /**  @brief  Split around occurrences of a given string in @b reverse order. */
    rsplit_type rsplit(string_view delimiter) const noexcept { return {*this, delimiter}; }

    /**  @brief  Split around occurrences of given characters. */
    split_chars_type split(char_set set = whitespaces_set()) const noexcept { return {*this, {set}}; }

    /**  @brief  Split around occurrences of given characters in @b reverse order. */
    rsplit_chars_type rsplit(char_set set = whitespaces_set()) const noexcept { return {*this, {set}}; }

    /**  @brief  Split around the occurrences of all newline characters. */
    split_chars_type splitlines() const noexcept { return split(newlines_set()); }

#pragma endregion

    /**  @brief  Hashes the string, equivalent to `std::hash<string_view>{}(str)`. */
    size_type hash() const noexcept { return static_cast<size_type>(sz_hash(start_, length_)); }

    /**  @brief  Aggregates the values of individual bytes of a string. */
    size_type checksum() const noexcept { return static_cast<size_type>(sz_checksum(start_, length_)); }

    /**  @brief  Populate a character set with characters present in this string. */
    char_set as_set() const noexcept {
        char_set set;
        for (auto c : *this) set.add(c);
        return set;
    }

  private:
    sz_constexpr_if_cpp20 string_slice &assign(string_view const &other) noexcept {
        start_ = (pointer)other.data();
        length_ = other.size();
        return *this;
    }

    sz_constexpr_if_cpp20 static size_type null_terminated_length(const_pointer s) noexcept {
        const_pointer p = s;
        while (*p) ++p;
        return p - s;
    }

    template <typename pattern_>
    partition_type partition_(pattern_ &&pattern, std::size_t pattern_length) const noexcept {
        size_type pos = find(pattern);
        if (pos == npos) return {string_slice(*this), string_slice(), string_slice()};
        return {string_slice(start_, pos), string_slice(start_ + pos, pattern_length),
                string_slice(start_ + pos + pattern_length, length_ - pos - pattern_length)};
    }

    template <typename pattern_>
    partition_type rpartition_(pattern_ &&pattern, std::size_t pattern_length) const noexcept {
        size_type pos = rfind(pattern);
        if (pos == npos) return {string_slice(*this), string_slice(), string_slice()};
        return {string_slice(start_, pos), string_slice(start_ + pos, pattern_length),
                string_slice(start_ + pos + pattern_length, length_ - pos - pattern_length)};
    }
};

#pragma endregion

/**
 *  @brief  Memory-owning string class with a Small String Optimization.
 *
 *  @section API
 *
 *  Some APIs are different from `basic_string_slice`:
 *      * `lstrip`, `rstrip`, `strip` modify the string in-place, instead of returning a new view.
 *      * `sat`, `sub`, and element access has non-const overloads returning references to mutable objects.
 *
 *  Functions defined for `basic_string`, but not present in `basic_string_slice`:
 *      * `replace`, `insert`, `erase`, `append`, `push_back`, `pop_back`, `resize`, `shrink_to_fit`... from STL,
 *      * `try_` exception-free "try" operations that returning non-zero values on success,
 *      * `replace_all` and `erase_all` similar to Boost,
 *      * `edit_distance` - Levenshtein distance computation reusing the allocator,
 *      * `translate` - character mapping,
 *      * `randomize`, `random` - for fast random string generation.
 *
 *  Functions defined for `basic_string_slice`, but not present in `basic_string`:
 *      * `[r]partition`, `[r]split`, `[r]find_all` missing to enforce lifetime on long operations.
 *      * `remove_prefix`, `remove_suffix` for now.
 *
 *  @section Exceptions
 *
 *  Default constructor is `constexpr`. Move constructor and move assignment operator are `noexcept`.
 *  Copy constructor and copy assignment operator are not! They may throw `std::bad_alloc` if the memory
 *  allocation fails. Similar to STL `std::out_of_range` if the position argument to some of the functions
 *  is out of bounds. Same as with STL, the bound checks are often asymmetric, so pay attention to docs.
 *  If exceptions are disabled, on failure, `std::terminate` is called.
 */
template <typename char_type_, typename allocator_type_ = std::allocator<char_type_>>
class basic_string {

    static_assert(sizeof(char_type_) == 1, "Characters must be a single byte long");
    static_assert(std::is_reference<char_type_>::value == false, "Characters can't be references");
    static_assert(std::is_const<char_type_>::value == false, "Characters must be mutable");

    using char_type = char_type_;
    using sz_alloc_type = sz_memory_allocator_t;

    sz_string_t string_;

    /**
     *  Stateful allocators and their support in C++ strings is extremely error-prone by design.
     *  Depending on traits like `propagate_on_container_copy_assignment` and `propagate_on_container_move_assignment`,
     *  its state will be copied from one string to another. It goes against the design of most string constructors,
     *  as they also receive allocator as the last argument!
     */
    static_assert(std::is_empty<allocator_type_>::value, "We currently only support stateless allocators");

    template <typename allocator_callback>
    static bool _with_alloc(allocator_callback &&callback) noexcept {
        return ashvardanian::stringzilla::_with_alloc<allocator_type_>(callback);
    }

    void init(std::size_t length, char_type value) noexcept(false) {
        sz_ptr_t start;
        if (!_with_alloc(
                [&](sz_alloc_type &alloc) { return (start = sz_string_init_length(&string_, length, &alloc)); }))
            throw std::bad_alloc();
        sz_fill(start, length, *(sz_u8_t *)&value);
    }

    void init(string_view other) noexcept(false) {
        sz_ptr_t start;
        if (!_with_alloc(
                [&](sz_alloc_type &alloc) { return (start = sz_string_init_length(&string_, other.size(), &alloc)); }))
            throw std::bad_alloc();
        sz_copy(start, (sz_cptr_t)other.data(), other.size());
    }

    void move(basic_string &other) noexcept {
        // We can't just assign the other string state, as its start address may be somewhere else on the stack.
        sz_ptr_t string_start;
        sz_size_t string_length;
        sz_size_t string_space;
        sz_bool_t string_is_external;
        sz_string_unpack(&other.string_, &string_start, &string_length, &string_space, &string_is_external);

        // Acquire the old string's value bitwise
        *(&string_) = *(&other.string_);
        // Reposition the string start pointer to the stack if it fits.
        // Ternary condition may be optimized to a branchless version.
        string_.internal.start = string_is_external ? string_.internal.start : &string_.internal.chars[0];
        sz_string_init(&other.string_); // Discard the other string.
    }

  public:
    // STL compatibility
    using traits_type = std::char_traits<char_type>;
    using value_type = char_type;
    using pointer = char_type *;
    using const_pointer = char_type const *;
    using reference = char_type &;
    using const_reference = char_type const &;
    using const_iterator = const_pointer;
    using iterator = pointer;
    using const_reverse_iterator = reversed_iterator_for<char_type const>;
    using reverse_iterator = reversed_iterator_for<char_type>;
    using size_type = std::size_t;
    using difference_type = std::ptrdiff_t;

    // Non-STL type definitions
    using allocator_type = allocator_type_;
    using string_span = basic_string_slice<char_type>;
    using string_view = basic_string_slice<typename std::add_const<char_type>::type>;
    using partition_type = string_partition_result<string_view>;

    /** @brief  Special value for missing matches.
     *
     *  We take the largest 63-bit unsigned integer on 64-bit machines.
     *  We take the largest 31-bit unsigned integer on 32-bit machines.
     */
    static constexpr size_type npos = SZ_SSIZE_MAX;

    /**
     *  @brief  The number of characters that can be stored in the internal buffer.
     *          Depends on the size of the internal buffer for the "Small String Optimization".
     */
    static constexpr size_type min_capacity = _SZ_STRING_INTERNAL_SPACE - 1;

#pragma region Constructors and STL Utilities

    sz_constexpr_if_cpp20 basic_string() noexcept {
        // ! Instead of relying on the `sz_string_init`, we have to reimplement it to support `constexpr`.
        string_.internal.start = &string_.internal.chars[0];
        string_.words[1] = 0;
        string_.words[2] = 0;
        string_.words[3] = 0;
    }

    ~basic_string() noexcept {
        _with_alloc([&](sz_alloc_type &alloc) {
            sz_string_free(&string_, &alloc);
            return true;
        });
    }

    basic_string(basic_string &&other) noexcept { move(other); }
    basic_string &operator=(basic_string &&other) noexcept {
        if (!is_internal()) {
            _with_alloc([&](sz_alloc_type &alloc) {
                sz_string_free(&string_, &alloc);
                return true;
            });
        }
        move(other);
        return *this;
    }

    basic_string(basic_string const &other) noexcept(false) { init(other); }
    basic_string &operator=(basic_string const &other) noexcept(false) { return assign(other); }
    basic_string(string_view view) noexcept(false) { init(view); }
    basic_string &operator=(string_view view) noexcept(false) { return assign(view); }

    basic_string(const_pointer c_string) noexcept(false) : basic_string(string_view(c_string)) {}
    basic_string(const_pointer c_string, size_type length) noexcept(false)
        : basic_string(string_view(c_string, length)) {}
    basic_string &operator=(const_pointer other) noexcept(false) { return assign(string_view(other)); }

    basic_string(std::nullptr_t) = delete;

    /**  @brief  Construct a string by repeating a certain ::character ::count times. */
    basic_string(size_type count, value_type character) noexcept(false) { init(count, character); }

    basic_string(basic_string const &other, size_type pos) noexcept(false) { init(string_view(other).substr(pos)); }
    basic_string(basic_string const &other, size_type pos, size_type count) noexcept(false) {
        init(string_view(other).substr(pos, count));
    }

    basic_string(std::initializer_list<value_type> list) noexcept(false) {
        init(string_view(list.begin(), list.size()));
    }

    operator string_view() const noexcept { return view(); }
    string_view view() const noexcept {
        sz_ptr_t string_start;
        sz_size_t string_length;
        sz_string_range(&string_, &string_start, &string_length);
        return {string_start, string_length};
    }

    operator string_span() noexcept { return span(); }
    string_span span() noexcept {
        sz_ptr_t string_start;
        sz_size_t string_length;
        sz_string_range(&string_, &string_start, &string_length);
        return {string_start, string_length};
    }

    /**  @brief Exchanges the string contents witt the `other` string. */
    void swap(basic_string &other) noexcept {
        // If at least one of the strings is on the stack, a basic `std::swap(string_, other.string_)` won't work,
        // as the pointer to the stack-allocated memory will be swapped, instead of the contents.
        sz_ptr_t first_start, second_start;
        sz_size_t first_length, second_length;
        sz_size_t first_space, second_space;
        sz_bool_t first_is_external, second_is_external;
        sz_string_unpack(&string_, &first_start, &first_length, &first_space, &first_is_external);
        sz_string_unpack(&other.string_, &second_start, &second_length, &second_space, &second_is_external);
        std::swap(string_, other.string_);
        if (!first_is_external) other.string_.internal.start = &other.string_.internal.chars[0];
        if (!second_is_external) string_.internal.start = &string_.internal.chars[0];
    }

#if !SZ_AVOID_STL

    basic_string(std::string const &other) noexcept(false) : basic_string(other.data(), other.size()) {}
    basic_string &operator=(std::string const &other) noexcept(false) { return assign({other.data(), other.size()}); }

    // As we are need both `data()` and `size()`, going through `operator string_view()`
    // and `sz_string_unpack` is faster than separate invocations.
    operator std::string() const { return view(); }

    /**
     *  @brief  Formatted output function for compatibility with STL's `std::basic_ostream`.
     *  @throw  `std::ios_base::failure` if an exception occurred during output.
     */
    template <typename stream_traits>
    friend std::basic_ostream<value_type, stream_traits> &operator<<(std::basic_ostream<value_type, stream_traits> &os,
                                                                     basic_string const &str) noexcept(false) {
        return os.write(str.data(), str.size());
    }

#if _SZ_IS_CPP17 && __cpp_lib_string_view

    basic_string(std::string_view other) noexcept(false) : basic_string(other.data(), other.size()) {}
    basic_string &operator=(std::string_view other) noexcept(false) { return assign({other.data(), other.size()}); }
    operator std::string_view() const noexcept { return view(); }

#endif

#endif

    template <typename first_type, typename second_type>
    explicit basic_string(concatenation<first_type, second_type> const &expression) noexcept(false) {
        _with_alloc([&](sz_alloc_type &alloc) {
            sz_ptr_t ptr = sz_string_init_length(&string_, expression.length(), &alloc);
            if (!ptr) return false;
            expression.copy(ptr);
            return true;
        });
    }

    template <typename first_type, typename second_type>
    basic_string &operator=(concatenation<first_type, second_type> const &expression) noexcept(false) {
        if (!try_assign(expression)) throw std::bad_alloc();
        return *this;
    }

#pragma endregion

#pragma region Iterators and Accessors

    iterator begin() noexcept { return iterator(data()); }
    const_iterator begin() const noexcept { return const_iterator(data()); }
    const_iterator cbegin() const noexcept { return const_iterator(data()); }

    // As we are need both `data()` and `size()`, going through `operator string_view()`
    // and `sz_string_unpack` is faster than separate invocations.
    iterator end() noexcept { return span().end(); }
    const_iterator end() const noexcept { return view().end(); }
    const_iterator cend() const noexcept { return view().end(); }

    reverse_iterator rbegin() noexcept { return span().rbegin(); }
    const_reverse_iterator rbegin() const noexcept { return view().rbegin(); }
    const_reverse_iterator crbegin() const noexcept { return view().crbegin(); }

    reverse_iterator rend() noexcept { return span().rend(); }
    const_reverse_iterator rend() const noexcept { return view().rend(); }
    const_reverse_iterator crend() const noexcept { return view().crend(); }

    reference operator[](size_type pos) noexcept { return string_.internal.start[pos]; }
    const_reference operator[](size_type pos) const noexcept { return string_.internal.start[pos]; }

    reference front() noexcept { return string_.internal.start[0]; }
    const_reference front() const noexcept { return string_.internal.start[0]; }
    reference back() noexcept { return string_.internal.start[size() - 1]; }
    const_reference back() const noexcept { return string_.internal.start[size() - 1]; }
    pointer data() noexcept { return string_.internal.start; }
    const_pointer data() const noexcept { return string_.internal.start; }
    pointer c_str() noexcept { return string_.internal.start; }
    const_pointer c_str() const noexcept { return string_.internal.start; }

    reference at(size_type pos) noexcept(false) {
        if (pos >= size()) throw std::out_of_range("sz::basic_string::at");
        return string_.internal.start[pos];
    }
    const_reference at(size_type pos) const noexcept(false) {
        if (pos >= size()) throw std::out_of_range("sz::basic_string::at");
        return string_.internal.start[pos];
    }

    difference_type ssize() const noexcept { return static_cast<difference_type>(size()); }
    size_type size() const noexcept { return view().size(); }
    size_type length() const noexcept { return size(); }
    size_type max_size() const noexcept { return npos - 1; }
    bool empty() const noexcept { return string_.external.length == 0; }
    size_type capacity() const noexcept {
        sz_ptr_t string_start;
        sz_size_t string_length;
        sz_size_t string_space;
        sz_bool_t string_is_external;
        sz_string_unpack(&string_, &string_start, &string_length, &string_space, &string_is_external);
        return string_space - 1;
    }

    allocator_type get_allocator() const noexcept { return {}; }

#pragma endregion

#pragma region Slicing

#pragma region Safe and Signed Extensions

    /**
     *  @brief  Equivalent to Python's `"abc"[-3:-1]`. Exception-safe, unlike STL's `substr`.
     *          Supports signed and unsigned intervals.
     */
    string_view operator[](std::initializer_list<difference_type> offsets) const noexcept { return view()[offsets]; }
    string_span operator[](std::initializer_list<difference_type> offsets) noexcept { return span()[offsets]; }

    /**
     *  @brief  Signed alternative to `at()`. Handy if you often write `str[str.size() - 2]`.
     *  @warning The behavior is @b undefined if the position is beyond bounds.
     */
    value_type sat(difference_type offset) const noexcept { return view().sat(offset); }
    reference sat(difference_type offset) noexcept { return span().sat(offset); }

    /**
     *  @brief  The opposite operation to `remove_prefix`, that does no bounds checking.
     *  @warning The behavior is @b undefined if `n > size()`.
     */
    string_view front(difference_type n) const noexcept { return view().front(n); }
    string_span front(difference_type n) noexcept { return span().front(n); }

    /**
     *  @brief  The opposite operation to `remove_prefix`, that does no bounds checking.
     *  @warning The behavior is @b undefined if `n > size()`.
     */
    string_view back(difference_type n) const noexcept { return view().back(n); }
    string_span back(difference_type n) noexcept { return span().back(n); }

    /**
     *  @brief  Equivalent to Python's `"abc"[-3:-1]`. Exception-safe, unlike STL's `substr`.
     *          Supports signed and unsigned intervals. @b Doesn't copy or allocate memory!
     */
    string_view sub(difference_type start, difference_type end = npos) const noexcept { return view().sub(start, end); }
    string_span sub(difference_type start, difference_type end = npos) noexcept { return span().sub(start, end); }

    /**
     *  @brief  Exports this entire view. Not an STL function, but useful for concatenations.
     *          The STL variant expects at least two arguments.
     */
    size_type copy(value_type *destination) const noexcept { return view().copy(destination); }

#pragma endregion

#pragma region STL Style

    /**
     *  @brief  Removes the first `n` characters from the view.
     *  @warning The behavior is @b undefined if `n > size()`.
     */
    void remove_prefix(size_type n) noexcept {
        assert(n <= size());
        sz_string_erase(&string_, 0, n);
    }

    /**
     *  @brief  Removes the last `n` characters from the view.
     *  @warning The behavior is @b undefined if `n > size()`.
     */
    void remove_suffix(size_type n) noexcept {
        assert(n <= size());
        sz_string_erase(&string_, size() - n, n);
    }

    /**  @brief  Added for STL compatibility. */
    basic_string substr() const noexcept { return *this; }

    /**
     *  @brief  Return a slice of this view after first `skip` bytes.
     *  @throws `std::out_of_range` if `skip > size()`.
     *  @see    `sub` for a cleaner exception-less alternative.
     */
    basic_string substr(size_type skip) const noexcept(false) { return view().substr(skip); }

    /**
     *  @brief  Return a slice of this view after first `skip` bytes, taking at most `count` bytes.
     *  @throws `std::out_of_range` if `skip > size()`.
     *  @see    `sub` for a cleaner exception-less alternative.
     */
    basic_string substr(size_type skip, size_type count) const noexcept(false) { return view().substr(skip, count); }

    /**
     *  @brief  Exports a slice of this view after first `skip` bytes, taking at most `count` bytes.
     *  @throws `std::out_of_range` if `skip > size()`.
     *  @see    `sub` for a cleaner exception-less alternative.
     */
    size_type copy(value_type *destination, size_type count, size_type skip = 0) const noexcept(false) {
        return view().copy(destination, count, skip);
    }

#pragma endregion

#pragma endregion

#pragma region Comparisons

#pragma region Whole String Comparisons

    /**
     *  @brief  Compares two strings lexicographically. If prefix matches, lengths are compared.
     *  @return 0 if equal, negative if `*this` is less than `other`, positive if `*this` is greater than `other`.
     */
    int compare(string_view other) const noexcept { return view().compare(other); }

    /**
     *  @brief  Compares two strings lexicographically. If prefix matches, lengths are compared.
     *          Equivalent to `substr(pos1, count1).compare(other)`.
     *  @return 0 if equal, negative if `*this` is less than `other`, positive if `*this` is greater than `other`.
     *  @throw  `std::out_of_range` if `pos1 > size()`.
     */
    int compare(size_type pos1, size_type count1, string_view other) const noexcept(false) {
        return view().compare(pos1, count1, other);
    }

    /**
     *  @brief  Compares two strings lexicographically. If prefix matches, lengths are compared.
     *          Equivalent to `substr(pos1, count1).compare(other.substr(pos2, count2))`.
     *  @return 0 if equal, negative if `*this` is less than `other`, positive if `*this` is greater than `other`.
     *  @throw  `std::out_of_range` if `pos1 > size()` or if `pos2 > other.size()`.
     */
    int compare(size_type pos1, size_type count1, string_view other, size_type pos2, size_type count2) const
        noexcept(false) {
        return view().compare(pos1, count1, other, pos2, count2);
    }

    /**
     *  @brief  Compares two strings lexicographically. If prefix matches, lengths are compared.
     *  @return 0 if equal, negative if `*this` is less than `other`, positive if `*this` is greater than `other`.
     */
    int compare(const_pointer other) const noexcept { return view().compare(other); }

    /**
     *  @brief  Compares two strings lexicographically. If prefix matches, lengths are compared.
     *          Equivalent to substr(pos1, count1).compare(other).
     *  @return 0 if equal, negative if `*this` is less than `other`, positive if `*this` is greater than `other`.
     *  @throw  `std::out_of_range` if `pos1 > size()`.
     */
    int compare(size_type pos1, size_type count1, const_pointer other) const noexcept(false) {
        return view().compare(pos1, count1, other);
    }

    /**
     *  @brief  Compares two strings lexicographically. If prefix matches, lengths are compared.
     *          Equivalent to `substr(pos1, count1).compare({s, count2})`.
     *  @return 0 if equal, negative if `*this` is less than `other`, positive if `*this` is greater than `other`.
     *  @throw  `std::out_of_range` if `pos1 > size()`.
     */
    int compare(size_type pos1, size_type count1, const_pointer other, size_type count2) const noexcept(false) {
        return view().compare(pos1, count1, other, count2);
    }

    /**  @brief  Checks if the string is equal to the other string. */
    bool operator==(basic_string const &other) const noexcept { return view() == other.view(); }
    bool operator==(string_view other) const noexcept { return view() == other; }
    bool operator==(const_pointer other) const noexcept { return view() == string_view(other); }

#if _SZ_IS_CPP20

    /**  @brief  Computes the lexicographic ordering between this and the ::other string. */
    std::strong_ordering operator<=>(basic_string const &other) const noexcept { return view() <=> other.view(); }
    std::strong_ordering operator<=>(string_view other) const noexcept { return view() <=> other; }
    std::strong_ordering operator<=>(const_pointer other) const noexcept { return view() <=> string_view(other); }

#else

    /**  @brief  Checks if the string is not equal to the other string. */
    bool operator!=(string_view other) const noexcept { return !operator==(other); }

    /**  @brief  Checks if the string is lexicographically smaller than the other string. */
    bool operator<(string_view other) const noexcept { return compare(other) == sz_less_k; }

    /**  @brief  Checks if the string is lexicographically equal or smaller than the other string. */
    bool operator<=(string_view other) const noexcept { return compare(other) != sz_greater_k; }

    /**  @brief  Checks if the string is lexicographically greater than the other string. */
    bool operator>(string_view other) const noexcept { return compare(other) == sz_greater_k; }

    /**  @brief  Checks if the string is lexicographically equal or greater than the other string. */
    bool operator>=(string_view other) const noexcept { return compare(other) != sz_less_k; }

#endif

#pragma endregion
#pragma region Prefix and Suffix Comparisons

    /**  @brief  Checks if the string starts with the other string. */
    bool starts_with(string_view other) const noexcept { return view().starts_with(other); }

    /**  @brief  Checks if the string starts with the other string. */
    bool starts_with(const_pointer other) const noexcept { return view().starts_with(other); }

    /**  @brief  Checks if the string starts with the other character. */
    bool starts_with(value_type other) const noexcept { return view().starts_with(other); }

    /**  @brief  Checks if the string ends with the other string. */
    bool ends_with(string_view other) const noexcept { return view().ends_with(other); }

    /**  @brief  Checks if the string ends with the other string. */
    bool ends_with(const_pointer other) const noexcept { return view().ends_with(other); }

    /**  @brief  Checks if the string ends with the other character. */
    bool ends_with(value_type other) const noexcept { return view().ends_with(other); }

#pragma endregion
#pragma endregion

#pragma region Matching Substrings

    bool contains(string_view other) const noexcept { return view().contains(other); }
    bool contains(value_type character) const noexcept { return view().contains(character); }
    bool contains(const_pointer other) const noexcept { return view().contains(other); }

#pragma region Returning offsets

    /**
     *  @brief  Find the first occurrence of a substring, skipping the first `skip` characters.
     *          The behavior is @b undefined if `skip > size()`.
     *  @return The offset of the first character of the match, or `npos` if not found.
     */
    size_type find(string_view other, size_type skip = 0) const noexcept { return view().find(other, skip); }

    /**
     *  @brief  Find the first occurrence of a character, skipping the first `skip` characters.
     *          The behavior is @b undefined if `skip > size()`.
     *  @return The offset of the match, or `npos` if not found.
     */
    size_type find(value_type character, size_type skip = 0) const noexcept { return view().find(character, skip); }

    /**
     *  @brief  Find the first occurrence of a substring, skipping the first `skip` characters.
     *          The behavior is @b undefined if `skip > size()`.
     *  @return The offset of the first character of the match, or `npos` if not found.
     */
    size_type find(const_pointer other, size_type pos, size_type count) const noexcept {
        return view().find(other, pos, count);
    }

    /**
     *  @brief  Find the last occurrence of a substring.
     *  @return The offset of the first character of the match, or `npos` if not found.
     */
    size_type rfind(string_view other) const noexcept { return view().rfind(other); }

    /**
     *  @brief  Find the last occurrence of a substring, within first `until` characters.
     *  @return The offset of the first character of the match, or `npos` if not found.
     */
    size_type rfind(string_view other, size_type until) const noexcept { return view().rfind(other, until); }

    /**
     *  @brief  Find the last occurrence of a character.
     *  @return The offset of the match, or `npos` if not found.
     */
    size_type rfind(value_type character) const noexcept { return view().rfind(character); }

    /**
     *  @brief  Find the last occurrence of a character, within first `until` characters.
     *  @return The offset of the match, or `npos` if not found.
     */
    size_type rfind(value_type character, size_type until) const noexcept { return view().rfind(character, until); }

    /**
     *  @brief  Find the last occurrence of a substring, within first `until` characters.
     *  @return The offset of the first character of the match, or `npos` if not found.
     */
    size_type rfind(const_pointer other, size_type until, size_type count) const noexcept {
        return view().rfind(other, until, count);
    }

    /**  @brief  Find the first occurrence of a character from a set. */
    size_type find(char_set set) const noexcept { return view().find(set); }

    /**  @brief  Find the last occurrence of a character from a set. */
    size_type rfind(char_set set) const noexcept { return view().rfind(set); }

#pragma endregion
#pragma endregion

#pragma region Matching Character Sets

    bool contains_only(char_set set) const noexcept { return find_first_not_of(set) == npos; }
    bool is_alpha() const noexcept { return !empty() && contains_only(ascii_letters_set()); }
    bool is_alnum() const noexcept { return !empty() && contains_only(ascii_letters_set() | digits_set()); }
    bool is_ascii() const noexcept { return empty() || contains_only(ascii_controls_set() | ascii_printables_set()); }
    bool is_digit() const noexcept { return !empty() && contains_only(digits_set()); }
    bool is_lower() const noexcept { return !empty() && contains_only(ascii_lowercase_set()); }
    bool is_space() const noexcept { return !empty() && contains_only(whitespaces_set()); }
    bool is_upper() const noexcept { return !empty() && contains_only(ascii_uppercase_set()); }
    bool is_printable() const noexcept { return empty() || contains_only(ascii_printables_set()); }
    bool is_internal() const noexcept { return sz_string_is_on_stack(&string_); }

#pragma region Character Set Arguments

    /**
     *  @brief  Find the first occurrence of a character from a set.
     *  @param  skip Number of characters to skip before the search.
     *  @warning The behavior is @b undefined if `skip > size()`.
     */
    size_type find_first_of(char_set set, size_type skip = 0) const noexcept { return view().find_first_of(set, skip); }

    /**
     *  @brief  Find the first occurrence of a character outside a set.
     *  @param  skip  The number of first characters to be skipped.
     *  @warning The behavior is @b undefined if `skip > size()`.
     */
    size_type find_first_not_of(char_set set, size_type skip = 0) const noexcept {
        return view().find_first_not_of(set, skip);
    }

    /**
     *  @brief  Find the last occurrence of a character from a set.
     */
    size_type find_last_of(char_set set) const noexcept { return view().find_last_of(set); }

    /**
     *  @brief  Find the last occurrence of a character outside a set.
     */
    size_type find_last_not_of(char_set set) const noexcept { return view().find_last_not_of(set); }

    /**
     *  @brief  Find the last occurrence of a character from a set.
     *  @param  until  The offset of the last character to be considered.
     */
    size_type find_last_of(char_set set, size_type until) const noexcept { return view().find_last_of(set, until); }

    /**
     *  @brief  Find the last occurrence of a character outside a set.
     *  @param  until  The offset of the last character to be considered.
     */
    size_type find_last_not_of(char_set set, size_type until) const noexcept {
        return view().find_last_not_of(set, until);
    }

#pragma endregion
#pragma region String Arguments

    /**
     *  @brief  Find the first occurrence of a character from a ::set.
     *  @param  skip  The number of first characters to be skipped.
     */
    size_type find_first_of(string_view other, size_type skip = 0) const noexcept {
        return view().find_first_of(other, skip);
    }

    /**
     *  @brief  Find the first occurrence of a character outside a ::set.
     *  @param  skip  The number of first characters to be skipped.
     */
    size_type find_first_not_of(string_view other, size_type skip = 0) const noexcept {
        return view().find_first_not_of(other, skip);
    }

    /**
     *  @brief  Find the last occurrence of a character from a ::set.
     *  @param  until  The offset of the last character to be considered.
     */
    size_type find_last_of(string_view other, size_type until = npos) const noexcept {
        return view().find_last_of(other, until);
    }

    /**
     *  @brief  Find the last occurrence of a character outside a ::set.
     *  @param  until  The offset of the last character to be considered.
     */
    size_type find_last_not_of(string_view other, size_type until = npos) const noexcept {
        return view().find_last_not_of(other, until);
    }

#pragma endregion
#pragma region C Style Arguments

    /**
     *  @brief  Find the first occurrence of a character from a set.
     *  @param  skip  The number of first characters to be skipped.
     *  @warning The behavior is @b undefined if `skip > size()`.
     */
    size_type find_first_of(const_pointer other, size_type skip, size_type count) const noexcept {
        return view().find_first_of(other, skip, count);
    }

    /**
     *  @brief  Find the first occurrence of a character outside a set.
     *  @param  skip  The number of first characters to be skipped.
     *  @warning The behavior is @b undefined if `skip > size()`.
     */
    size_type find_first_not_of(const_pointer other, size_type skip, size_type count) const noexcept {
        return view().find_first_not_of(other, skip, count);
    }

    /**
     *  @brief  Find the last occurrence of a character from a set.
     *  @param  until  The number of first characters to be considered.
     */
    size_type find_last_of(const_pointer other, size_type until, size_type count) const noexcept {
        return view().find_last_of(other, until, count);
    }

    /**
     *  @brief  Find the last occurrence of a character outside a set.
     *  @param  until  The number of first characters to be considered.
     */
    size_type find_last_not_of(const_pointer other, size_type until, size_type count) const noexcept {
        return view().find_last_not_of(other, until, count);
    }

#pragma endregion
#pragma region Slicing

    /**
     *  @brief  Python-like convenience function, dropping prefix formed of given characters.
     *          Similar to `boost::algorithm::trim_left_if(str, is_any_of(set))`.
     */
    basic_string &lstrip(char_set set) noexcept {
        auto remaining = view().lstrip(set);
        remove_prefix(size() - remaining.size());
        return *this;
    }

    /**
     *  @brief  Python-like convenience function, dropping suffix formed of given characters.
     *          Similar to `boost::algorithm::trim_right_if(str, is_any_of(set))`.
     */
    basic_string &rstrip(char_set set) noexcept {
        auto remaining = view().rstrip(set);
        remove_suffix(size() - remaining.size());
        return *this;
    }

    /**
     *  @brief  Python-like convenience function, dropping both the prefix & the suffix formed of given characters.
     *          Similar to `boost::algorithm::trim_if(str, is_any_of(set))`.
     */
    basic_string &strip(char_set set) noexcept { return lstrip(set).rstrip(set); }

#pragma endregion
#pragma endregion

#pragma region Modifiers
#pragma region Non STL API

    /**
     *  @brief  Resizes the string to a specified number of characters, padding with the specified character if needed.
     *  @param  count The new size of the string.
     *  @param  character The character to fill new elements with, if expanding. Defaults to null character.
     *  @return `true` if the resizing was successful, `false` otherwise.
     */
    bool try_resize(size_type count, value_type character = '\0') noexcept;

    /**
     *  @brief  Attempts to reduce memory usage by freeing unused memory.
     *  @return `true` if the operation was successful and potentially reduced the memory footprint, `false` otherwise.
     */
    bool try_shrink_to_fit() noexcept {
        return _with_alloc([&](sz_alloc_type &alloc) { return sz_string_shrink_to_fit(&string_, &alloc); });
    }

    /**
     *  @brief  Attempts to reserve enough space for a specified number of characters.
     *  @param  capacity The new capacity to reserve.
     *  @return `true` if the reservation was successful, `false` otherwise.
     */
    bool try_reserve(size_type capacity) noexcept {
        return _with_alloc([&](sz_alloc_type &alloc) { return sz_string_reserve(&string_, capacity, &alloc); });
    }

    /**
     *  @brief  Assigns a new value to the string, replacing its current contents.
     *  @param  other The string view whose contents to assign.
     *  @return `true` if the assignment was successful, `false` otherwise.
     */
    bool try_assign(string_view other) noexcept;

    /**
     *  @brief  Assigns a concatenated sequence to the string, replacing its current contents.
     *  @param  other The concatenation object representing the sequence to assign.
     *  @return `true` if the assignment was successful, `false` otherwise.
     */
    template <typename first_type, typename second_type>
    bool try_assign(concatenation<first_type, second_type> const &other) noexcept;

    /**
     *  @brief  Attempts to add a single character to the end of the string.
     *  @param  c The character to add.
     *  @return `true` if the character was successfully added, `false` otherwise.
     */
    bool try_push_back(char_type c) noexcept;

    /**
     *  @brief  Attempts to append a given character array to the string.
     *  @param  str The pointer to the array of characters to append.
     *  @param  length The number of characters to append.
     *  @return `true` if the append operation was successful, `false` otherwise.
     */
    bool try_append(const_pointer str, size_type length) noexcept;

    /**
     *  @brief  Attempts to append a string view to the string.
     *  @param  str The string view to append.
     *  @return `true` if the append operation was successful, `false` otherwise.
     */
    bool try_append(string_view str) noexcept { return try_append(str.data(), str.size()); }

    /**
     *  @brief  Clears the contents of the string and resets its length to 0.
     *  @return Always returns `true` as this operation cannot fail under normal conditions.
     */
    bool try_clear() noexcept {
        clear();
        return true;
    }

    /**
     *  @brief  Erases ( @b in-place ) a range of characters defined with signed offsets.
     *  @return Number of characters removed.
     */
    size_type try_erase(difference_type signed_start_offset = 0, difference_type signed_end_offset = npos) noexcept {
        sz_size_t normalized_offset, normalized_length;
        sz_ssize_clamp_interval(size(), signed_start_offset, signed_end_offset, &normalized_offset, &normalized_length);
        if (!normalized_length) return false;
        sz_string_erase(&string_, normalized_offset, normalized_length);
        return normalized_length;
    }

    /**
     *  @brief  Inserts ( @b in-place ) a range of characters at a given signed offset.
     *  @return `true` if the insertion was successful, `false` otherwise.
     */
    bool try_insert(difference_type signed_offset, string_view string) noexcept {
        sz_size_t normalized_offset, normalized_length;
        sz_ssize_clamp_interval(size(), signed_offset, 0, &normalized_offset, &normalized_length);
        if (!_with_alloc([&](sz_alloc_type &alloc) {
                return sz_string_expand(&string_, normalized_offset, string.size(), &alloc);
            }))
            return false;

        sz_copy(data() + normalized_offset, string.data(), string.size());
        return true;
    }

    /**
     *  @brief  Replaces ( @b in-place ) a range of characters with a given string.
     *  @return `true` if the replacement was successful, `false` otherwise.
     */
    bool try_replace(difference_type signed_start_offset, difference_type signed_end_offset,
                     string_view replacement) noexcept {

        sz_size_t normalized_offset, normalized_length;
        sz_ssize_clamp_interval(size(), signed_start_offset, signed_end_offset, &normalized_offset, &normalized_length);
        if (!try_preparing_replacement(normalized_offset, normalized_length, replacement.size())) return false;
        sz_copy(data() + normalized_offset, replacement.data(), replacement.size());
        return true;
    }

#pragma endregion

#pragma region STL Interfaces

    /**
     *  @brief  Clears the string contents, but @b no deallocations happen.
     */
    void clear() noexcept { sz_string_erase(&string_, 0, SZ_SIZE_MAX); }

    /**
     *  @brief  Resizes the string to the given size, filling the new space with the given character,
     *          or NULL-character if nothing is provided.
     *  @throw  `std::length_error` if the string is too long.
     *  @throw  `std::bad_alloc` if the allocation fails.
     */
    void resize(size_type count, value_type character = '\0') noexcept(false) {
        if (count > max_size()) throw std::length_error("sz::basic_string::resize");
        if (!try_resize(count, character)) throw std::bad_alloc();
    }

    /**
     *  @brief  Reclaims the unused memory, if any.
     *  @throw  `std::bad_alloc` if the allocation fails.
     */
    void shrink_to_fit() noexcept(false) {
        if (!try_shrink_to_fit()) throw std::bad_alloc();
    }

    /**
     *  @brief  Informs the string object of a planned change in size, so that it pre-allocate once.
     *  @throw  `std::length_error` if the string is too long.
     */
    void reserve(size_type capacity) noexcept(false) {
        if (capacity > max_size()) throw std::length_error("sz::basic_string::reserve");
        if (!try_reserve(capacity)) throw std::bad_alloc();
    }

    /**
     *  @brief  Inserts ( @b in-place ) a ::character multiple times at the given offset.
     *  @throw  `std::out_of_range` if `offset > size()`.
     *  @throw  `std::length_error` if the string is too long.
     *  @throw  `std::bad_alloc` if the allocation fails.
     */
    basic_string &insert(size_type offset, size_type repeats, char_type character) noexcept(false) {
        if (offset > size()) throw std::out_of_range("sz::basic_string::insert");
        if (size() + repeats > max_size()) throw std::length_error("sz::basic_string::insert");
        if (!_with_alloc([&](sz_alloc_type &alloc) { return sz_string_expand(&string_, offset, repeats, &alloc); }))
            throw std::bad_alloc();

        sz_fill(data() + offset, repeats, character);
        return *this;
    }

    /**
     *  @brief  Inserts ( @b in-place ) a range of characters at the given offset.
     *  @throw  `std::out_of_range` if `offset > size()`.
     *  @throw  `std::length_error` if the string is too long.
     *  @throw  `std::bad_alloc` if the allocation fails.
     */
    basic_string &insert(size_type offset, string_view other) noexcept(false) {
        if (offset > size()) throw std::out_of_range("sz::basic_string::insert");
        if (size() + other.size() > max_size()) throw std::length_error("sz::basic_string::insert");
        if (!_with_alloc(
                [&](sz_alloc_type &alloc) { return sz_string_expand(&string_, offset, other.size(), &alloc); }))
            throw std::bad_alloc();

        sz_copy(data() + offset, other.data(), other.size());
        return *this;
    }

    /**
     *  @brief  Inserts ( @b in-place ) a range of characters at the given offset.
     *  @throw  `std::out_of_range` if `offset > size()`.
     *  @throw  `std::length_error` if the string is too long.
     *  @throw  `std::bad_alloc` if the allocation fails.
     */
    basic_string &insert(size_type offset, const_pointer start, size_type length) noexcept(false) {
        return insert(offset, string_view(start, length));
    }

    /**
     *  @brief  Inserts ( @b in-place ) a slice of another string at the given offset.
     *  @throw  `std::out_of_range` if `offset > size()` or `other_index > other.size()`.
     *  @throw  `std::length_error` if the string is too long.
     *  @throw  `std::bad_alloc` if the allocation fails.
     */
    basic_string &insert(size_type offset, string_view other, size_type other_index,
                         size_type count = npos) noexcept(false) {
        return insert(offset, other.substr(other_index, count));
    }

    /**
     *  @brief  Inserts ( @b in-place ) one ::character at the given iterator position.
     *  @throw  `std::out_of_range` if `pos > size()` or `other_index > other.size()`.
     *  @throw  `std::length_error` if the string is too long.
     *  @throw  `std::bad_alloc` if the allocation fails.
     */
    iterator insert(const_iterator it, char_type character) noexcept(false) {
        auto pos = range_length(cbegin(), it);
        insert(pos, string_view(&character, 1));
        return begin() + pos;
    }

    /**
     *  @brief  Inserts ( @b in-place ) a ::character multiple times at the given iterator position.
     *  @throw  `std::out_of_range` if `pos > size()` or `other_index > other.size()`.
     *  @throw  `std::length_error` if the string is too long.
     *  @throw  `std::bad_alloc` if the allocation fails.
     */
    iterator insert(const_iterator it, size_type repeats, char_type character) noexcept(false) {
        auto pos = range_length(cbegin(), it);
        insert(pos, repeats, character);
        return begin() + pos;
    }

    /**
     *  @brief  Inserts ( @b in-place ) a range at the given iterator position.
     *  @throw  `std::out_of_range` if `pos > size()` or `other_index > other.size()`.
     *  @throw  `std::length_error` if the string is too long.
     *  @throw  `std::bad_alloc` if the allocation fails.
     */
    template <typename input_iterator>
    iterator insert(const_iterator it, input_iterator first, input_iterator last) noexcept(false) {

        auto pos = range_length(cbegin(), it);
        if (pos > size()) throw std::out_of_range("sz::basic_string::insert");

        auto added_length = range_length(first, last);
        if (size() + added_length > max_size()) throw std::length_error("sz::basic_string::insert");

        if (!_with_alloc([&](sz_alloc_type &alloc) { return sz_string_expand(&string_, pos, added_length, &alloc); }))
            throw std::bad_alloc();

        iterator result = begin() + pos;
        for (iterator output = result; first != last; ++first, ++output) *output = *first;
        return result;
    }

    /**
     *  @brief  Inserts ( @b in-place ) an initializer list of characters.
     *  @throw  `std::out_of_range` if `pos > size()` or `other_index > other.size()`.
     *  @throw  `std::length_error` if the string is too long.
     *  @throw  `std::bad_alloc` if the allocation fails.
     */
    iterator insert(const_iterator it, std::initializer_list<char_type> list) noexcept(false) {
        return insert(it, list.begin(), list.end());
    }

    /**
     *  @brief  Erases ( @b in-place ) the given range of characters.
     *  @throws `std::out_of_range` if `pos > size()`.
     *  @see    `try_erase_slice` for a cleaner exception-less alternative.
     */
    basic_string &erase(size_type pos = 0, size_type count = npos) noexcept(false) {
        if (!count || empty()) return *this;
        if (pos >= size()) throw std::out_of_range("sz::basic_string::erase");
        sz_string_erase(&string_, pos, count);
        return *this;
    }

    /**
     *  @brief  Erases ( @b in-place ) the given range of characters.
     *  @return Iterator pointing following the erased character, or end() if no such character exists.
     */
    iterator erase(const_iterator first, const_iterator last) noexcept {
        auto start = begin();
        auto offset = first - start;
        sz_string_erase(&string_, offset, last - first);
        return start + offset;
    }

    /**
     *  @brief  Erases ( @b in-place ) the one character at a given postion.
     *  @return Iterator pointing following the erased character, or end() if no such character exists.
     */
    iterator erase(const_iterator pos) noexcept { return erase(pos, pos + 1); }

    /**
     *  @brief  Replaces ( @b in-place ) a range of characters with a given string.
     *  @throws `std::out_of_range` if `pos > size()`.
     *  @throws `std::length_error` if the string is too long.
     *  @see    `try_replace` for a cleaner exception-less alternative.
     */
    basic_string &replace(size_type pos, size_type count, string_view const &str) noexcept(false) {
        if (pos > size()) throw std::out_of_range("sz::basic_string::replace");
        if (size() - count + str.size() > max_size()) throw std::length_error("sz::basic_string::replace");
        if (!try_preparing_replacement(pos, count, str.size())) throw std::bad_alloc();
        sz_copy(data() + pos, str.data(), str.size());
        return *this;
    }

    /**
     *  @brief  Replaces ( @b in-place ) a range of characters with a given string.
     *  @throws `std::out_of_range` if `pos > size()`.
     *  @throws `std::length_error` if the string is too long.
     *  @see    `try_replace` for a cleaner exception-less alternative.
     */
    basic_string &replace(const_iterator first, const_iterator last, string_view const &str) noexcept(false) {
        return replace(range_length(cbegin(), first), last - first, str);
    }

    /**
     *  @brief  Replaces ( @b in-place ) a range of characters with a given string.
     *  @throws `std::out_of_range` if `pos > size()` or `pos2 > str.size()`.
     *  @throws `std::length_error` if the string is too long.
     *  @see    `try_replace` for a cleaner exception-less alternative.
     */
    basic_string &replace(size_type pos, size_type count, string_view const &str, size_type pos2,
                          size_type count2 = npos) noexcept(false) {
        return replace(pos, count, str.substr(pos2, count2));
    }

    /**
     *  @brief  Replaces ( @b in-place ) a range of characters with a given string.
     *  @throws `std::out_of_range` if `pos > size()`.
     *  @throws `std::length_error` if the string is too long.
     *  @see    `try_replace` for a cleaner exception-less alternative.
     */
    basic_string &replace(size_type pos, size_type count, const_pointer cstr, size_type count2) noexcept(false) {
        return replace(pos, count, string_view(cstr, count2));
    }

    /**
     *  @brief  Replaces ( @b in-place ) a range of characters with a given string.
     *  @throws `std::out_of_range` if `pos > size()`.
     *  @throws `std::length_error` if the string is too long.
     *  @see    `try_replace` for a cleaner exception-less alternative.
     */
    basic_string &replace(const_iterator first, const_iterator last, const_pointer cstr,
                          size_type count2) noexcept(false) {
        return replace(range_length(cbegin(), first), last - first, string_view(cstr, count2));
    }

    /**
     *  @brief  Replaces ( @b in-place ) a range of characters with a given string.
     *  @throws `std::out_of_range` if `pos > size()`.
     *  @throws `std::length_error` if the string is too long.
     *  @see    `try_replace` for a cleaner exception-less alternative.
     */
    basic_string &replace(size_type pos, size_type count, const_pointer cstr) noexcept(false) {
        return replace(pos, count, string_view(cstr));
    }

    /**
     *  @brief  Replaces ( @b in-place ) a range of characters with a given string.
     *  @throws `std::out_of_range` if `pos > size()`.
     *  @throws `std::length_error` if the string is too long.
     *  @see    `try_replace` for a cleaner exception-less alternative.
     */
    basic_string &replace(const_iterator first, const_iterator last, const_pointer cstr) noexcept(false) {
        return replace(range_length(cbegin(), first), last - first, string_view(cstr));
    }

    /**
     *  @brief  Replaces ( @b in-place ) a range of characters with a repetition of given characters.
     *  @throws `std::out_of_range` if `pos > size()`.
     *  @throws `std::length_error` if the string is too long.
     *  @see    `try_replace` for a cleaner exception-less alternative.
     */
    basic_string &replace(size_type pos, size_type count, size_type count2, char_type character) noexcept(false) {
        if (pos > size()) throw std::out_of_range("sz::basic_string::replace");
        if (size() - count + count2 > max_size()) throw std::length_error("sz::basic_string::replace");
        if (!try_preparing_replacement(pos, count, count2)) throw std::bad_alloc();
        sz_fill(data() + pos, count2, character);
        return *this;
    }

    /**
     *  @brief  Replaces ( @b in-place ) a range of characters with a repetition of given characters.
     *  @throws `std::out_of_range` if `pos > size()`.
     *  @throws `std::length_error` if the string is too long.
     *  @see    `try_replace` for a cleaner exception-less alternative.
     */
    basic_string &replace(const_iterator first, const_iterator last, size_type count2,
                          char_type character) noexcept(false) {
        return replace(range_length(cbegin(), first), last - first, count2, character);
    }

    /**
     *  @brief  Replaces ( @b in-place ) a range of characters with a given string.
     *  @throws `std::out_of_range` if `pos > size()`.
     *  @throws `std::length_error` if the string is too long.
     *  @see    `try_replace` for a cleaner exception-less alternative.
     */
    template <typename input_iterator>
    basic_string &replace(const_iterator first, const_iterator last, input_iterator first2,
                          input_iterator last2) noexcept(false) {
        auto pos = range_length(cbegin(), first);
        auto count = range_length(first, last);
        auto count2 = range_length(first2, last2);
        if (pos > size()) throw std::out_of_range("sz::basic_string::replace");
        if (size() - count + count2 > max_size()) throw std::length_error("sz::basic_string::replace");
        if (!try_preparing_replacement(pos, count, count2)) throw std::bad_alloc();
        for (iterator output = begin() + pos; first2 != last2; ++first2, ++output) *output = *first2;
        return *this;
    }

    /**
     *  @brief  Replaces ( @b in-place ) a range of characters with a given initializer list.
     *  @throws `std::out_of_range` if `pos > size()`.
     *  @throws `std::length_error` if the string is too long.
     *  @see    `try_replace` for a cleaner exception-less alternative.
     */
    basic_string &replace(const_iterator first, const_iterator last,
                          std::initializer_list<char_type> list) noexcept(false) {
        return replace(first, last, list.begin(), list.end());
    }

    /**
     *  @brief  Appends the given character at the end.
     *  @throw  `std::length_error` if the string is too long.
     *  @throw  `std::bad_alloc` if the allocation fails.
     */
    void push_back(char_type ch) noexcept(false) {
        if (size() == max_size()) throw std::length_error("string::push_back");
        if (!try_push_back(ch)) throw std::bad_alloc();
    }

    /**
     *  @brief  Removes the last character from the string.
     *  @warning The behavior is @b undefined if the string is empty.
     */
    void pop_back() noexcept { sz_string_erase(&string_, size() - 1, 1); }

    /**
     *  @brief  Overwrites the string with the given string.
     *  @throw  `std::length_error` if the string is too long.
     *  @throw  `std::bad_alloc` if the allocation fails.
     *  @see    `try_assign` for a cleaner exception-less alternative.
     */
    basic_string &assign(string_view other) noexcept(false) {
        if (!try_assign(other)) throw std::bad_alloc();
        return *this;
    }

    /**
     *  @brief  Overwrites the string with the given repeated character.
     *  @throw  `std::length_error` if the string is too long.
     *  @throw  `std::bad_alloc` if the allocation fails.
     *  @see    `try_assign` for a cleaner exception-less alternative.
     */
    basic_string &assign(size_type repeats, char_type character) noexcept(false) {
        resize(repeats, character);
        sz_fill(data(), repeats, *(sz_u8_t *)&character);
        return *this;
    }

    /**
     *  @brief  Overwrites the string with the given string.
     *  @throw  `std::length_error` if the string is too long.
     *  @throw  `std::bad_alloc` if the allocation fails.
     *  @see    `try_assign` for a cleaner exception-less alternative.
     */
    basic_string &assign(const_pointer other, size_type length) noexcept(false) { return assign({other, length}); }

    /**
     *  @brief  Overwrites the string with the given string.
     *  @throw  `std::length_error` if the string is too long or `pos > str.size()`.
     *  @throw  `std::bad_alloc` if the allocation fails.
     *  @see    `try_assign` for a cleaner exception-less alternative.
     */
    basic_string &assign(string_view str, size_type pos, size_type count = npos) noexcept(false) {
        return assign(str.substr(pos, count));
    }

    /**
     *  @brief  Overwrites the string with the given iterator range.
     *  @throw  `std::length_error` if the string is too long.
     *  @throw  `std::bad_alloc` if the allocation fails.
     *  @see    `try_assign` for a cleaner exception-less alternative.
     */
    template <typename input_iterator>
    basic_string &assign(input_iterator first, input_iterator last) noexcept(false) {
        resize(range_length(first, last));
        for (iterator output = begin(); first != last; ++first, ++output) *output = *first;
        return *this;
    }

    /**
     *  @brief  Overwrites the string with the given initializer list.
     *  @throw  `std::length_error` if the string is too long.
     *  @throw  `std::bad_alloc` if the allocation fails.
     *  @see    `try_assign` for a cleaner exception-less alternative.
     */
    basic_string &assign(std::initializer_list<char_type> list) noexcept(false) {
        return assign(list.begin(), list.end());
    }

    /**
     *  @brief  Appends to the end of the current string.
     *  @throw  `std::length_error` if the string is too long.
     *  @throw  `std::bad_alloc` if the allocation fails.
     *  @see    `try_append` for a cleaner exception-less alternative.
     */
    basic_string &append(string_view str) noexcept(false) {
        if (!try_append(str)) throw std::bad_alloc();
        return *this;
    }

    /**
     *  @brief  Appends to the end of the current string.
     *  @throw  `std::length_error` if the string is too long or `pos > str.size()`.
     *  @throw  `std::bad_alloc` if the allocation fails.
     *  @see    `try_append` for a cleaner exception-less alternative.
     */
    basic_string &append(string_view str, size_type pos, size_type length = npos) noexcept(false) {
        return append(str.substr(pos, length));
    }

    /**
     *  @brief  Appends to the end of the current string.
     *  @throw  `std::length_error` if the string is too long.
     *  @throw  `std::bad_alloc` if the allocation fails.
     *  @see    `try_append` for a cleaner exception-less alternative.
     */
    basic_string &append(const_pointer str, size_type length) noexcept(false) { return append({str, length}); }

    /**
     *  @brief  Appends to the end of the current string.
     *  @throw  `std::length_error` if the string is too long.
     *  @throw  `std::bad_alloc` if the allocation fails.
     *  @see    `try_append` for a cleaner exception-less alternative.
     */
    basic_string &append(const_pointer str) noexcept(false) { return append(string_view(str)); }

    /**
     *  @brief  Appends a repeated character to the end of the current string.
     *  @throw  `std::length_error` if the string is too long.
     *  @throw  `std::bad_alloc` if the allocation fails.
     *  @see    `try_append` for a cleaner exception-less alternative.
     */
    basic_string &append(size_type repeats, char_type ch) noexcept(false) {
        resize(size() + repeats, ch);
        return *this;
    }

    /**
     *  @brief  Appends to the end of the current string.
     *  @throw  `std::length_error` if the string is too long.
     *  @throw  `std::bad_alloc` if the allocation fails.
     *  @see    `try_append` for a cleaner exception-less alternative.
     */
    basic_string &append(std::initializer_list<char_type> other) noexcept(false) {
        return append(other.begin(), other.end());
    }

    /**
     *  @brief  Appends to the end of the current string.
     *  @throw  `std::length_error` if the string is too long.
     *  @throw  `std::bad_alloc` if the allocation fails.
     *  @see    `try_append` for a cleaner exception-less alternative.
     */
    template <typename input_iterator>
    basic_string &append(input_iterator first, input_iterator last) noexcept(false) {
        insert<input_iterator>(cend(), first, last);
        return *this;
    }

    basic_string &operator+=(string_view other) noexcept(false) { return append(other); }
    basic_string &operator+=(std::initializer_list<char_type> other) noexcept(false) { return append(other); }
    basic_string &operator+=(char_type character) noexcept(false) { return operator+=(string_view(&character, 1)); }
    basic_string &operator+=(const_pointer other) noexcept(false) { return operator+=(string_view(other)); }

    basic_string operator+(char_type character) const noexcept(false) { return operator+(string_view(&character, 1)); }
    basic_string operator+(const_pointer other) const noexcept(false) { return operator+(string_view(other)); }
    basic_string operator+(string_view other) const noexcept(false) {
        return basic_string {concatenation<string_view, string_view> {view(), other}};
    }
    basic_string operator+(std::initializer_list<char_type> other) const noexcept(false) {
        return basic_string {concatenation<string_view, string_view> {view(), string_view(other)}};
    }

#pragma endregion
#pragma endregion

    concatenation<string_view, string_view> operator|(string_view other) const noexcept { return {view(), other}; }

    size_type edit_distance(string_view other, size_type bound = 0) const noexcept {
        size_type distance;
        _with_alloc([&](sz_alloc_type &alloc) {
            distance = sz_edit_distance(data(), size(), other.data(), other.size(), bound, &alloc);
            return true;
        });
        return distance;
    }

    /**  @brief  Hashes the string, equivalent to `std::hash<string_view>{}(str)`. */
    size_type hash() const noexcept { return view().hash(); }

    /**  @brief  Aggregates the values of individual bytes of a string. */
    size_type checksum() const noexcept { return view().checksum(); }

    /**
     *  @brief  Overwrites the string with random characters from the given alphabet using the random generator.
     *
     *  @param  generator  A random generator function object that returns a random number in the range [0, 2^64).
     *  @param  alphabet   A string of characters to choose from.
     */
    template <typename generator_type>
    basic_string &randomize(generator_type &generator, string_view alphabet = "abcdefghijklmnopqrstuvwxyz") noexcept {
        sz_ptr_t start;
        sz_size_t length;
        sz_string_range(&string_, &start, &length);
        sz_random_generator_t generator_callback = &_call_random_generator<generator_type>;
        sz_generate(alphabet.data(), alphabet.size(), start, length, generator_callback, &generator);
        return *this;
    }

    /**
     *  @brief  Overwrites the string with random characters from the given alphabet
     *          using `std::rand` as the random generator.
     *
     *  @param  alphabet   A string of characters to choose from.
     */
    basic_string &randomize(string_view alphabet = "abcdefghijklmnopqrstuvwxyz") noexcept {
        auto generator = []() { return static_cast<sz_u64_t>(std::rand()); };
        return randomize(generator, alphabet);
    }

    /**
     *  @brief  Generate a new random string of given length using `std::rand` as the random generator.
     *          May throw exceptions if the memory allocation fails.
     *
     *  @param  length     The length of the generated string.
     *  @param  alphabet   A string of characters to choose from.
     */
    static basic_string random(size_type length, string_view alphabet = "abcdefghijklmnopqrstuvwxyz") noexcept(false) {
        return basic_string(length, '\0').randomize(alphabet);
    }

    /**
     *  @brief  Generate a new random string of given length using the provided random number generator.
     *          May throw exceptions if the memory allocation fails.
     *
     *  @param  generator  A random generator function object that returns a random number in the range [0, 2^64).
     *  @param  length     The length of the generated string.
     *  @param  alphabet   A string of characters to choose from.
     */
    template <typename generator_type>
    static basic_string random(generator_type &generator, size_type length,
                               string_view alphabet = "abcdefghijklmnopqrstuvwxyz") noexcept(false) {
        return basic_string(length, '\0').randomize(generator, alphabet);
    }

    /**
     *  @brief  Replaces ( @b in-place ) all occurrences of a given string with the ::replacement string.
     *          Similar to `boost::algorithm::replace_all` and Python's `str.replace`.
     *
     *  The implementation is not as composable, as using search ranges combined with a replacing mapping for matches,
     *  and might be suboptimal, if you are exporting the cleaned-up string to another buffer.
     *  The algorithm is suboptimal when this string is made exclusively of the pattern.
     */
    basic_string &replace_all(string_view pattern, string_view replacement) noexcept(false) {
        if (!try_replace_all(pattern, replacement)) throw std::bad_alloc();
        return *this;
    }

    /**
     *  @brief  Replaces ( @b in-place ) all occurrences of a given character set with the ::replacement string.
     *          Similar to `boost::algorithm::replace_all` and Python's `str.replace`.
     *
     *  The implementation is not as composable, as using search ranges combined with a replacing mapping for matches,
     *  and might be suboptimal, if you are exporting the cleaned-up string to another buffer.
     *  The algorithm is suboptimal when this string is made exclusively of the pattern.
     */
    basic_string &replace_all(char_set pattern, string_view replacement) noexcept(false) {
        if (!try_replace_all(pattern, replacement)) throw std::bad_alloc();
        return *this;
    }

    /**
     *  @brief  Replaces ( @b in-place ) all occurrences of a given string with the ::replacement string.
     *          Similar to `boost::algorithm::replace_all` and Python's `str.replace`.
     *
     *  The implementation is not as composable, as using search ranges combined with a replacing mapping for matches,
     *  and might be suboptimal, if you are exporting the cleaned-up string to another buffer.
     *  The algorithm is suboptimal when this string is made exclusively of the pattern.
     */
    bool try_replace_all(string_view pattern, string_view replacement) noexcept {
        return try_replace_all_<string_view>(pattern, replacement);
    }

    /**
     *  @brief  Replaces ( @b in-place ) all occurrences of a given character set with the ::replacement string.
     *          Similar to `boost::algorithm::replace_all` and Python's `str.replace`.
     *
     *  The implementation is not as composable, as using search ranges combined with a replacing mapping for matches,
     *  and might be suboptimal, if you are exporting the cleaned-up string to another buffer.
     *  The algorithm is suboptimal when this string is made exclusively of the pattern.
     */
    bool try_replace_all(char_set pattern, string_view replacement) noexcept {
        return try_replace_all_<char_set>(pattern, replacement);
    }

    /**
     *  @brief  Replaces ( @b in-place ) all characters in the string using the provided lookup table.
     */
    basic_string &transform(look_up_table const &table) noexcept {
        transform(table, data());
        return *this;
    }

    /**
     *  @brief  Maps all characters in the current string into another buffer using the provided lookup table.
     *  @param  output  The buffer to write the transformed string into.
     */
    void transform(look_up_table const &table, pointer output) const noexcept {
        sz_ptr_t start;
        sz_size_t length;
        sz_string_range(&string_, &start, &length);
        sz_look_up_transform((sz_cptr_t)start, (sz_size_t)length, (sz_cptr_t)table.raw(), (sz_ptr_t)output);
    }

  private:
    template <typename pattern_type>
    bool try_replace_all_(pattern_type pattern, string_view replacement) noexcept;

    /**
     *  @brief  Tries to prepare the string for a replacement of a given range with a new string.
     *          The allocation may occur, if the replacement is longer than the replaced range.
     */
    bool try_preparing_replacement(size_type offset, size_type length, size_type new_length) noexcept;
};

using string = basic_string<char, std::allocator<char>>;

static_assert(sizeof(string) == 4 * sizeof(void *), "String size must be 4 pointers.");

namespace literals {
constexpr string_view operator""_sv(char const *str, std::size_t length) noexcept { return {str, length}; }
constexpr char_set operator""_cs(char const *str, std::size_t length) noexcept { return char_set {str, length}; }
} // namespace literals

template <typename char_type_, typename allocator_>
bool basic_string<char_type_, allocator_>::try_resize(size_type count, value_type character) noexcept {
    sz_ptr_t string_start;
    sz_size_t string_length;
    sz_size_t string_space;
    sz_bool_t string_is_external;
    sz_string_unpack(&string_, &string_start, &string_length, &string_space, &string_is_external);

    // Allocate more space if needed.
    if (count >= string_space) {
        if (!_with_alloc([&](sz_alloc_type &alloc) {
                return sz_string_expand(&string_, SZ_SIZE_MAX, count - string_length, &alloc) != NULL;
            }))
            return false;
        sz_string_unpack(&string_, &string_start, &string_length, &string_space, &string_is_external);
    }

    // Fill the trailing characters.
    if (count > string_length) {
        sz_fill(string_start + string_length, count - string_length, character);
        string_start[count] = '\0';
        // Knowing the layout of the string, we can perform this operation safely,
        // even if its located on stack.
        string_.external.length += count - string_length;
    }
    else { sz_string_erase(&string_, count, SZ_SIZE_MAX); }
    return true;
}

template <typename char_type_, typename allocator_>
bool basic_string<char_type_, allocator_>::try_assign(string_view other) noexcept {
    // We can't just assign the other string state, as its start address may be somewhere else on the stack.
    sz_ptr_t string_start;
    sz_size_t string_length;
    sz_string_range(&string_, &string_start, &string_length);

    // One nasty special case is when the other string is a substring of this string.
    // We need to handle that separately, as the `sz_string_expand` may invalidate the `other` pointer.
    if (other.data() >= string_start && other.data() < string_start + string_length) {
        auto offset_in_this = other.data() - string_start;
        sz_string_erase(&string_, 0, offset_in_this);
        sz_string_erase(&string_, other.length(), SZ_SIZE_MAX);
    }
    // In some of the other cases, when the assigned string is short, we don't need to re-allocate.
    else if (string_length >= other.length()) {
        other.copy(string_start, other.length());
        sz_string_erase(&string_, other.length(), SZ_SIZE_MAX);
    }
    // In the common case, however, we need to allocate.
    else {
        if (!_with_alloc([&](sz_alloc_type &alloc) {
                string_start = sz_string_expand(&string_, SZ_SIZE_MAX, other.length() - string_length, &alloc);
                if (!string_start) return false;
                other.copy(string_start, other.length());
                return true;
            }))
            return false;
    }
    return true;
}

template <typename char_type_, typename allocator_>
bool basic_string<char_type_, allocator_>::try_push_back(char_type c) noexcept {
    return _with_alloc([&](sz_alloc_type &alloc) {
        auto old_size = size();
        sz_ptr_t start = sz_string_expand(&string_, SZ_SIZE_MAX, 1, &alloc);
        if (!start) return false;
        start[old_size] = c;
        return true;
    });
}

template <typename char_type_, typename allocator_>
bool basic_string<char_type_, allocator_>::try_append(const_pointer str, size_type length) noexcept {
    return _with_alloc([&](sz_alloc_type &alloc) {
        // Sometimes we are inserting part of this string into itself.
        // By the time `sz_string_expand` finished, the old `str` pointer may be invalidated,
        // so we need to handle that special case separately.
        auto this_span = span();
        if (str >= this_span.begin() && str < this_span.end()) {
            auto str_offset_in_this = str - data();
            sz_ptr_t start = sz_string_expand(&string_, SZ_SIZE_MAX, length, &alloc);
            if (!start) return false;
            sz_copy(start + this_span.size(), start + str_offset_in_this, length);
        }
        else {
            sz_ptr_t start = sz_string_expand(&string_, SZ_SIZE_MAX, length, &alloc);
            if (!start) return false;
            sz_copy(start + this_span.size(), str, length);
        }
        return true;
    });
}

template <typename char_type_, typename allocator_>
template <typename pattern_type>
bool basic_string<char_type_, allocator_>::try_replace_all_(pattern_type pattern, string_view replacement) noexcept {
    // Depending on the size of the pattern and the replacement, we may need to allocate more space.
    // There are 3 cases to consider:
    // 1. The pattern and the replacement are of the same length. Piece of cake!
    // 2. The pattern is longer than the replacement. We need to compact the strings.
    // 3. The pattern is shorter than the replacement. We may have to allocate more memory.
    using matcher_type = typename std::conditional<std::is_same<pattern_type, char_set>::value,
                                                   matcher_find_first_of<string_view, pattern_type>,
                                                   matcher_find<string_view, exclude_overlaps_type>>::type;
    matcher_type matcher({pattern});
    string_view this_view = view();

    // 1. The pattern and the replacement are of the same length.
    if (matcher.needle_length() == replacement.length()) {
        using matches_type = range_matches<string_view, matcher_type>;
        // Instead of iterating with `begin()` and `end()`, we could use the cheaper sentinel-based approach.
        //      for (string_view match : matches) { ... }
        matches_type matches = matches_type(this_view, {pattern});
        for (auto matches_iterator = matches.begin(); matches_iterator != end_sentinel_type {}; ++matches_iterator) {
            replacement.copy(const_cast<pointer>((*matches_iterator).data()));
        }
        return true;
    }

    // 2. The pattern is longer than the replacement. We need to compact the strings.
    else if (matcher.needle_length() > replacement.length()) {
        // Dealing with shorter replacements, we will avoid memory allocations, but we can also minimize the number
        // of `memmove`-s, by keeping one more iterator, pointing to the end of the last compacted area.
        // Having the split-ranges, however, we reuse their logic.
        using splits_type = range_splits<string_view, matcher_type>;
        splits_type splits = splits_type(this_view, {pattern});
        auto matches_iterator = splits.begin();
        auto compacted_end = (*matches_iterator).end();
        if (compacted_end == end()) return true; // No matches.

        ++matches_iterator; // Skip the first match.
        do {
            string_view match_view = *matches_iterator;
            replacement.copy(const_cast<pointer>(compacted_end));
            compacted_end += replacement.length();
            sz_move((sz_ptr_t)compacted_end, match_view.begin(), match_view.length());
            compacted_end += match_view.length();
            ++matches_iterator;
        } while (matches_iterator != end_sentinel_type {});

        // Can't fail, so let's just return true :)
        try_resize(compacted_end - begin());
        return true;
    }

    // 3. The pattern is shorter than the replacement. We may have to allocate more memory.
    else {
        using rmatcher_type = typename std::conditional<std::is_same<pattern_type, char_set>::value,
                                                        matcher_find_last_of<string_view, pattern_type>,
                                                        matcher_rfind<string_view, exclude_overlaps_type>>::type;
        using rmatches_type = range_rmatches<string_view, rmatcher_type>;
        rmatches_type rmatches = rmatches_type(this_view, {pattern});

        // It's cheaper to iterate through the whole string once, counting the number of matches,
        // reserving memory once, than re-allocating and copying the string multiple times.
        auto matches_count = rmatches.size();
        if (matches_count == 0) return true; // No matches.

        // TODO: Resize without initializing the memory.
        auto replacement_delta_length = replacement.length() - matcher.needle_length();
        auto added_length = matches_count * replacement_delta_length;
        auto old_length = size();
        auto new_length = old_length + added_length;
        if (!try_resize(new_length)) return false;
        this_view = view().front(old_length);

        // Now iterate through splits similarly to the 2nd case, but in reverse order.
        using rsplits_type = range_rsplits<string_view, rmatcher_type>;
        rsplits_type splits = rsplits_type(this_view, {pattern});
        auto splits_iterator = splits.begin();

        // Put the compacted pointer to the end of the new string, and walk left.
        auto compacted_begin = this_view.data() + new_length;

        // By now we know that at least one match exists, which means the splits .
        do {
            string_view slice_view = *splits_iterator;
            compacted_begin -= slice_view.length();
            sz_move((sz_ptr_t)compacted_begin, slice_view.begin(), slice_view.length());
            compacted_begin -= replacement.length();
            replacement.copy(const_cast<pointer>(compacted_begin));
            ++splits_iterator;
        } while (!splits_iterator.is_last());

        return true;
    }
}

template <typename char_type_, typename allocator_>
template <typename first_type, typename second_type>
bool basic_string<char_type_, allocator_>::try_assign(concatenation<first_type, second_type> const &other) noexcept {
    // We can't just assign the other string state, as its start address may be somewhere else on the stack.
    sz_ptr_t string_start;
    sz_size_t string_length;
    sz_string_range(&string_, &string_start, &string_length);

    if (string_length >= other.length()) {
        sz_string_erase(&string_, other.length(), SZ_SIZE_MAX);
        other.copy(string_start, other.length());
    }
    else {
        if (!_with_alloc([&](sz_alloc_type &alloc) {
                string_start = sz_string_expand(&string_, SZ_SIZE_MAX, other.length(), &alloc);
                if (!string_start) return false;
                other.copy(string_start, other.length());
                return true;
            }))
            return false;
    }
    return true;
}

template <typename char_type_, typename allocator_>
bool basic_string<char_type_, allocator_>::try_preparing_replacement( //
    size_type offset, size_type length, size_type replacement_length) noexcept {

    // There are three cases:
    // 1. The replacement is the same length as the replaced range.
    // 2. The replacement is shorter than the replaced range.
    // 3. The replacement is longer than the replaced range. An allocation may occur.
    assert(offset + length <= size());

    // 1. The replacement is the same length as the replaced range.
    if (replacement_length == length) { return true; }

    // 2. The replacement is shorter than the replaced range.
    else if (replacement_length < length) {
        sz_string_erase(&string_, offset + replacement_length, length - replacement_length);
        return true;
    }
    // 3. The replacement is longer than the replaced range. An allocation may occur.
    else {
        return _with_alloc([&](sz_alloc_type &alloc) {
            return sz_string_expand(&string_, offset + length, replacement_length - length, &alloc);
        });
    }
}

/**
 *  @brief  Helper function-like object to order string-view convertible objects with StringZilla.
 *  @see    Similar to `std::less<std::string_view>`: https://en.cppreference.com/w/cpp/utility/functional/less
 *
 *  Unlike the STL analog, doesn't require C++14 or including the heavy `<functional>` header.
 *  Can be used to combine STL classes with StringZilla logic, like: `std::map<std::string, int, sz::string_view_less>`.
 */
struct string_view_less {
    bool operator()(string_view a, string_view b) const noexcept { return a < b; }
};

/**
 *  @brief  Helper function-like object to check equality between string-view convertible objects with StringZilla.
 *  @see    Similar to `std::equal_to<std::string_view>`: https://en.cppreference.com/w/cpp/utility/functional/equal_to
 *
 *  Unlike the STL analog, doesn't require C++14 or including the heavy `<functional>` header.
 *  Can be used to combine STL classes with StringZilla logic, like:
 *      `std::unordered_map<std::string, int, sz::string_view_hash, sz::string_view_equal_to>`.
 */
struct string_view_equal_to {
    bool operator()(string_view a, string_view b) const noexcept { return a == b; }
};

/**
 *  @brief  Helper function-like object to hash string-view convertible objects with StringZilla.
 *  @see    Similar to `std::hash<std::string_view>`: https://en.cppreference.com/w/cpp/utility/functional/hash
 *
 *  Unlike the STL analog, doesn't require C++14 or including the heavy `<functional>` header.
 *  Can be used to combine STL classes with StringZilla logic, like:
 *      `std::unordered_map<std::string, int, sz::string_view_hash, sz::string_view_equal_to>`.
 */
struct string_view_hash {
    std::size_t operator()(string_view str) const noexcept { return str.hash(); }
};

/**  @brief  SFINAE-type used to infer the resulting type of concatenating multiple string together. */
template <typename... args_types>
struct concatenation_result {};

template <typename first_type, typename second_type>
struct concatenation_result<first_type, second_type> {
    using type = concatenation<first_type, second_type>;
};

template <typename first_type, typename... following_types>
struct concatenation_result<first_type, following_types...> {
    using type = concatenation<first_type, typename concatenation_result<following_types...>::type>;
};

/**
 *  @brief  Concatenates two strings into a template expression.
 *  @see    `concatenation` class for more details.
 */
template <typename first_type, typename second_type>
concatenation<first_type, second_type> concatenate(first_type &&first, second_type &&second) noexcept(false) {
    return {first, second};
}

/**
 *  @brief  Concatenates two or more strings into a template expression.
 *  @see    `concatenation` class for more details.
 */
template <typename first_type, typename second_type, typename... following_types>
typename concatenation_result<first_type, second_type, following_types...>::type concatenate(
    first_type &&first, second_type &&second, following_types &&...following) noexcept(false) {
    // Fold expression like the one below would result in faster compile times,
    // but would incur the penalty of additional `if`-statements in every `append` call.
    // Moreover, those are only supported in C++17 and later.
    //      std::size_t total_size = (strings.size() + ... + 0);
    //      std::string result;
    //      result.reserve(total_size);
    //      (result.append(strings), ...);
    return ashvardanian::stringzilla::concatenate( //
        std::forward<first_type>(first),
        ashvardanian::stringzilla::concatenate( //
            std::forward<second_type>(second),  //
            std::forward<following_types>(following)...));
}

/**
 *  @brief  Calculates the Hamming edit distance in @b bytes between two strings.
 *  @see    sz_edit_distance
 */
template <typename char_type_>
std::size_t hamming_distance(                                                         //
    basic_string_slice<char_type_> const &a, basic_string_slice<char_type_> const &b, //
    std::size_t bound = 0) noexcept {
    return sz_hamming_distance(a.data(), a.size(), b.data(), b.size(), bound);
}

/**
 *  @brief  Calculates the Hamming edit distance in @b bytes between two strings.
 *  @see    sz_edit_distance
 */
template <typename char_type_, typename allocator_type_ = std::allocator<typename std::remove_const<char_type_>::type>>
std::size_t hamming_distance(                                                                               //
    basic_string<char_type_, allocator_type_> const &a, basic_string<char_type_, allocator_type_> const &b, //
    std::size_t bound = 0) noexcept {
    return ashvardanian::stringzilla::hamming_distance(a.view(), b.view(), bound);
}

/**
 *  @brief  Calculates the Hamming edit distance in @b unicode codepoints between two strings.
 *  @see    sz_hamming_distance_utf8
 */
template <typename char_type_>
std::size_t hamming_distance_utf8( //
    basic_string_slice<char_type_> const &a, basic_string_slice<char_type_> const &b, std::size_t bound = 0) noexcept {
    return sz_hamming_distance_utf8(a.data(), a.size(), b.data(), b.size(), bound);
}

/**
 *  @brief  Calculates the Hamming edit distance in @b unicode codepoints between two strings.
 *  @see    sz_edit_distance
 */
template <typename char_type_, typename allocator_type_ = std::allocator<typename std::remove_const<char_type_>::type>>
std::size_t hamming_distance_utf8( //
    basic_string<char_type_, allocator_type_> const &a, basic_string<char_type_, allocator_type_> const &b,
    std::size_t bound = 0) noexcept {
    return ashvardanian::stringzilla::hamming_distance_utf8(a.view(), b.view(), bound);
}

/**
 *  @brief  Calculates the Levenshtein edit distance in @b bytes between two strings.
 *  @see    sz_edit_distance
 */
template <typename char_type_, typename allocator_type_ = std::allocator<typename std::remove_const<char_type_>::type>>
std::size_t edit_distance( //
    basic_string_slice<char_type_> const &a, basic_string_slice<char_type_> const &b, std::size_t bound = SZ_SIZE_MAX,
    allocator_type_ &&allocator = allocator_type_ {}) noexcept(false) {
    std::size_t result;
    if (!_with_alloc(allocator, [&](sz_memory_allocator_t &alloc) {
            result = sz_edit_distance(a.data(), a.size(), b.data(), b.size(), bound, &alloc);
            return result != SZ_SIZE_MAX;
        }))
        throw std::bad_alloc();
    return result;
}

/**
 *  @brief  Calculates the Levenshtein edit distance in @b bytes between two strings.
 *  @see    sz_edit_distance
 */
template <typename char_type_, typename allocator_type_ = std::allocator<char_type_>>
std::size_t edit_distance(                                                                                  //
    basic_string<char_type_, allocator_type_> const &a, basic_string<char_type_, allocator_type_> const &b, //
    std::size_t bound = SZ_SIZE_MAX) noexcept(false) {
    return ashvardanian::stringzilla::edit_distance(a.view(), b.view(), bound, a.get_allocator());
}

/**
 *  @brief  Calculates the Levenshtein edit distance in @b unicode codepoints between two strings.
 *  @see    sz_edit_distance_utf8
 */
template <typename char_type_, typename allocator_type_ = std::allocator<typename std::remove_const<char_type_>::type>>
std::size_t edit_distance_utf8(                                                       //
    basic_string_slice<char_type_> const &a, basic_string_slice<char_type_> const &b, //
    std::size_t bound = SZ_SIZE_MAX, allocator_type_ &&allocator = allocator_type_ {}) noexcept(false) {
    std::size_t result;
    if (!_with_alloc(allocator, [&](sz_memory_allocator_t &alloc) {
            result = sz_edit_distance_utf8(a.data(), a.size(), b.data(), b.size(), bound, &alloc);
            return result != SZ_SIZE_MAX;
        }))
        throw std::bad_alloc();
    return result;
}

/**
 *  @brief  Calculates the Levenshtein edit distance in @b unicode codepoints between two strings.
 *  @see    sz_edit_distance_utf8
 */
template <typename char_type_, typename allocator_type_ = std::allocator<char_type_>>
std::size_t edit_distance_utf8(                                                                             //
    basic_string<char_type_, allocator_type_> const &a, basic_string<char_type_, allocator_type_> const &b, //
    std::size_t bound = SZ_SIZE_MAX) noexcept(false) {
    return ashvardanian::stringzilla::edit_distance_utf8(a.view(), b.view(), bound, a.get_allocator());
}

/**
 *  @brief  Calculates the Needleman-Wunsch alignment score between two strings.
 *  @see    sz_alignment_score
 */
template <typename char_type_, typename allocator_type_ = std::allocator<typename std::remove_const<char_type_>::type>>
std::ptrdiff_t alignment_score(                                                       //
    basic_string_slice<char_type_> const &a, basic_string_slice<char_type_> const &b, //
    std::int8_t const (&subs)[256][256], std::int8_t gap = -1,
    allocator_type_ &&allocator = allocator_type_ {}) noexcept(false) {

    static_assert(sizeof(sz_error_cost_t) == sizeof(std::int8_t), "sz_error_cost_t must be 8-bit.");
    static_assert(std::is_signed<sz_error_cost_t>() == std::is_signed<std::int8_t>(),
                  "sz_error_cost_t must be signed.");

    std::ptrdiff_t result;
    if (!_with_alloc(allocator, [&](sz_memory_allocator_t &alloc) {
            result = sz_alignment_score(a.data(), a.size(), b.data(), b.size(), &subs[0][0], gap, &alloc);
            return result != SZ_SSIZE_MAX;
        }))
        throw std::bad_alloc();
    return result;
}

/**
 *  @brief  Calculates the Needleman-Wunsch alignment score between two strings.
 *  @see    sz_alignment_score
 */
template <typename char_type_, typename allocator_type_ = std::allocator<char_type_>>
std::ptrdiff_t alignment_score(                                                                             //
    basic_string<char_type_, allocator_type_> const &a, basic_string<char_type_, allocator_type_> const &b, //
    std::int8_t const (&subs)[256][256], std::int8_t gap = -1) noexcept(false) {
    return ashvardanian::stringzilla::alignment_score(a.view(), b.view(), subs, gap, a.get_allocator());
}

/**
 *  @brief  Overwrites the string slice with random characters from the given alphabet using the random generator.
 *
 *  @param  string     The string to overwrite.
 *  @param  generator  A random generator function object that returns a random number in the range [0, 2^64).
 *  @param  alphabet   A string of characters to choose from.
 */
template <typename char_type_, typename generator_type_>
void randomize( //
    basic_string_slice<char_type_> string, generator_type_ &generator,
    string_view alphabet = "abcdefghijklmnopqrstuvwxyz") noexcept {
    static_assert(!std::is_const<char_type_>::value, "The string must be mutable.");
    sz_random_generator_t generator_callback = &_call_random_generator<generator_type_>;
    sz_generate(alphabet.data(), alphabet.size(), string.data(), string.size(), generator_callback, &generator);
}

/**
 *  @brief  Replaces ( @b in-place ) all characters in the string using the provided lookup table.
 */
template <typename char_type_>
void transform(basic_string_slice<char_type_> string, basic_look_up_table<char_type_> const &table) noexcept {
    static_assert(sizeof(char_type_) == 1, "The character type must be 1 byte long.");
    sz_look_up_transform((sz_cptr_t)string.data(), (sz_size_t)string.size(), (sz_cptr_t)table.raw(),
                         (sz_ptr_t)string.data());
}

/**
 *  @brief  Maps all characters in the current string into another buffer using the provided lookup table.
 */
template <typename char_type_>
void transform( //
    basic_string_slice<char_type_ const> source, basic_look_up_table<char_type_> const &table,
    char_type_ *target) noexcept {
    static_assert(sizeof(char_type_) == 1, "The character type must be 1 byte long.");
    sz_look_up_transform((sz_cptr_t)source.data(), (sz_size_t)source.size(), (sz_cptr_t)table.raw(), (sz_ptr_t)target);
}

/**
 *  @brief  Overwrites the string slice with random characters from the given alphabet
 *          using `std::rand` as the random generator.
 *
 *  @param  string     The string to overwrite.
 *  @param  alphabet   A string of characters to choose from.
 */
template <typename char_type_>
void randomize(basic_string_slice<char_type_> string, string_view alphabet = "abcdefghijklmnopqrstuvwxyz") noexcept {
    randomize(string, std::rand, alphabet);
}

using sorted_idx_t = sz_sorted_idx_t;

/**
 *  @brief  Internal data-structure used to forward the arguments to the `sz_sort` function.
 *  @see    sorted_order
 */
template <typename objects_type_, typename string_extractor_>
struct _sequence_args {
    objects_type_ const *begin;
    std::size_t count;
    sorted_idx_t *order;
    string_extractor_ extractor;
};

template <typename objects_type_, typename string_extractor_>
sz_cptr_t _call_sequence_member_start(struct sz_sequence_t const *sequence, sz_size_t i) {
    using handle_type = _sequence_args<objects_type_, string_extractor_>;
    handle_type const *args = reinterpret_cast<handle_type const *>(sequence->handle);
    string_view member = args->extractor(args->begin[i]);
    return member.data();
}

template <typename objects_type_, typename string_extractor_>
sz_size_t _call_sequence_member_length(struct sz_sequence_t const *sequence, sz_size_t i) {
    using handle_type = _sequence_args<objects_type_, string_extractor_>;
    handle_type const *args = reinterpret_cast<handle_type const *>(sequence->handle);
    string_view member = args->extractor(args->begin[i]);
    return static_cast<sz_size_t>(member.size());
}

/**
 *  @brief  Computes the permutation of an array, that would lead to sorted order.
 *          The elements of the array must be convertible to a `string_view` with the given extractor.
 *          Unlike the `sz_sort` C interface, overwrites the output array.
 *
 *  @param[in] begin       The pointer to the first element of the array.
 *  @param[in] end         The pointer to the element after the last element of the array.
 *  @param[out] order      The pointer to the output array of indices, that will be populated with the permutation.
 *  @param[in] extractor   The function object that extracts the string from the object.
 *
 *  @see    sz_sort
 */
template <typename objects_type_, typename string_extractor_>
void sorted_order(objects_type_ const *begin, objects_type_ const *end, sorted_idx_t *order,
                  string_extractor_ &&extractor) noexcept {

    // Pack the arguments into a single structure to reference it from the callback.
    _sequence_args<objects_type_, string_extractor_> args = {begin, static_cast<std::size_t>(end - begin), order,
                                                             std::forward<string_extractor_>(extractor)};
    // Populate the array with `iota`-style order.
    for (std::size_t i = 0; i != args.count; ++i) order[i] = static_cast<sorted_idx_t>(i);

    sz_sequence_t array;
    array.order = reinterpret_cast<sorted_idx_t *>(order);
    array.count = args.count;
    array.handle = &args;
    array.get_start = _call_sequence_member_start<objects_type_, string_extractor_>;
    array.get_length = _call_sequence_member_length<objects_type_, string_extractor_>;
    sz_sort(&array);
}

#if !SZ_AVOID_STL

/**
 *  @brief  Computes the Rabin-Karp-like rolling binary fingerprint of a string.
 *  @see    sz_hashes
 */
template <std::size_t bitset_bits_, typename char_type_>
void hashes_fingerprint( //
    basic_string_slice<char_type_> const &str, std::size_t window_length,
    std::bitset<bitset_bits_> &fingerprint) noexcept {
    constexpr std::size_t fingerprint_bytes = sizeof(std::bitset<bitset_bits_>);
    return sz_hashes_fingerprint(str.data(), str.size(), window_length, (sz_ptr_t)&fingerprint, fingerprint_bytes);
}

/**
 *  @brief  Computes the Rabin-Karp-like rolling binary fingerprint of a string.
 *  @see    sz_hashes
 */
template <std::size_t bitset_bits_, typename char_type_>
std::bitset<bitset_bits_> hashes_fingerprint( //
    basic_string_slice<char_type_> const &str, std::size_t window_length) noexcept {
    std::bitset<bitset_bits_> fingerprint;
    ashvardanian::stringzilla::hashes_fingerprint(str, window_length, fingerprint);
    return fingerprint;
}

/**
 *  @brief  Computes the Rabin-Karp-like rolling binary fingerprint of a string.
 *  @see    sz_hashes
 */
template <std::size_t bitset_bits_, typename char_type_>
std::bitset<bitset_bits_> hashes_fingerprint(basic_string<char_type_> const &str, std::size_t window_length) noexcept {
    return ashvardanian::stringzilla::hashes_fingerprint<bitset_bits_>(str.view(), window_length);
}

/**
 *  @brief  Computes the permutation of an array, that would lead to sorted order.
 *  @return The array of indices, that will be populated with the permutation.
 *  @throw  `std::bad_alloc` if the allocation fails.
 */
template <typename objects_type_, typename string_extractor_>
std::vector<sorted_idx_t> sorted_order( //
    objects_type_ const *begin, objects_type_ const *end, string_extractor_ &&extractor) noexcept(false) {
    std::vector<sorted_idx_t> order(end - begin);
    sorted_order(begin, end, order.data(), std::forward<string_extractor_>(extractor));
    return order;
}

/**
 *  @brief  Computes the permutation of an array, that would lead to sorted order.
 *  @return The array of indices, that will be populated with the permutation.
 *  @throw  `std::bad_alloc` if the allocation fails.
 */
template <typename string_like_type_>
std::vector<sorted_idx_t> sorted_order(string_like_type_ const *begin, string_like_type_ const *end) noexcept(false) {
    static_assert( //
        std::is_convertible<string_like_type_, string_view>::value, "The type must be convertible to string_view.");
    return sorted_order(begin, end, [](string_like_type_ const &s) -> string_view { return s; });
}

/**
 *  @brief  Computes the permutation of an array, that would lead to sorted order.
 *  @return The array of indices, that will be populated with the permutation.
 *  @throw  `std::bad_alloc` if the allocation fails.
 */
template <typename string_like_type_>
std::vector<sorted_idx_t> sorted_order(std::vector<string_like_type_> const &array) noexcept(false) {
    static_assert( //
        std::is_convertible<string_like_type_, string_view>::value, "The type must be convertible to string_view.");
    return sorted_order(array.data(), array.data() + array.size(),
                        [](string_like_type_ const &s) -> string_view { return s; });
}

#endif

} // namespace stringzilla
} // namespace ashvardanian

#pragma region STL Specializations

namespace std {

template <>
struct hash<ashvardanian::stringzilla::string_view> {
    size_t operator()(ashvardanian::stringzilla::string_view str) const noexcept { return str.hash(); }
};

template <>
struct hash<ashvardanian::stringzilla::string> {
    size_t operator()(ashvardanian::stringzilla::string const &str) const noexcept { return str.hash(); }
};

} // namespace std

#pragma endregion

#endif // STRINGZILLA_HPP_<|MERGE_RESOLUTION|>--- conflicted
+++ resolved
@@ -281,17 +281,10 @@
         // ! Instead of relying on the `sz_charset_add(&bitset_, c)`, we have to reimplement it to support `constexpr`.
         for (auto c : chars) bitset_._u64s[sz_bitcast(sz_u8_t, c) >> 6] |= (1ull << (sz_bitcast(sz_u8_t, c) & 63u));
     }
-<<<<<<< HEAD
-    template <std::size_t count_characters>
-    explicit basic_charset(char_type const (&chars)[count_characters]) noexcept : basic_charset() {
-        static_assert(count_characters > 0, "Character array cannot be empty");
-        for (std::size_t i = 0; i != count_characters; ++i) {
-=======
 
     explicit constexpr basic_char_set(char_type const *chars, std::size_t count_characters) noexcept
         : basic_char_set() {
         for (std::size_t i = 0; i < count_characters; ++i) {
->>>>>>> d18a1591
             char_type c = chars[i];
             bitset_._u64s[sz_bitcast(sz_u8_t, c) >> 6] |= (1ull << (sz_bitcast(sz_u8_t, c) & 63u));
         }
@@ -301,11 +294,7 @@
     explicit constexpr basic_char_set(std::array<char_type, count_characters> const &chars) noexcept
         : basic_char_set() {
         static_assert(count_characters > 0, "Character array cannot be empty");
-<<<<<<< HEAD
-        for (std::size_t i = 0; i != count_characters; ++i) {
-=======
         for (std::size_t i = 0; i < count_characters; ++i) {
->>>>>>> d18a1591
             char_type c = chars[i];
             bitset_._u64s[sz_bitcast(sz_u8_t, c) >> 6] |= (1ull << (sz_bitcast(sz_u8_t, c) & 63u));
         }
