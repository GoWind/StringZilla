{
  "name": "stringzilla",
<<<<<<< HEAD
  "version": "3.11.3",
  "description": "Search, hash, sort, fingerprint, and fuzzy-match strings faster via SWAR, SIMD, and GPGPU",
=======
  "version": "3.12.6",
  "description": "SIMD-accelerated string search, sort, hashes, fingerprints, & edit distances",
>>>>>>> 2f4b1386
  "author": "Ash Vardanian",
  "license": "Apache-2.0",
  "main": "javascript/stringzilla.js",
  "type": "module",
  "repository": {
    "type": "git",
    "url": "https://github.com/ashvardanian/stringzilla.git"
  },
  "homepage": "https://ashvardanian.com/posts/stringzilla/",
  "bugs": {
    "url": "https://github.com/ashvardanian/stringzilla/issues"
  },
  "keywords": [
    "simd",
    "search",
    "string",
    "performance",
    "hash",
    "sort",
    "gpu",
    "cuda",
    "fuzzy-search",
    "native-addon"
  ],
  "gypfile": true,
  "engines": {
    "node": ">=18.0.0"
  },
  "files": [
    "javascript/",
    "include/",
    "c/",
    "binding.gyp",
    "README.md"
  ],
  "dependencies": {
    "bindings": "^1.5.0",
    "node-addon-api": "^8.0.0"
  },
  "devDependencies": {
    "@types/node": "^24.0.0"
  },
  "scripts": {
    "test": "node --test ./scripts/test.js",
    "build": "node-gyp rebuild",
    "install": "node-gyp rebuild",
    "prepack": "npm run build"
  }
}<|MERGE_RESOLUTION|>--- conflicted
+++ resolved
@@ -1,12 +1,7 @@
 {
   "name": "stringzilla",
-<<<<<<< HEAD
-  "version": "3.11.3",
+  "version": "3.12.6",
   "description": "Search, hash, sort, fingerprint, and fuzzy-match strings faster via SWAR, SIMD, and GPGPU",
-=======
-  "version": "3.12.6",
-  "description": "SIMD-accelerated string search, sort, hashes, fingerprints, & edit distances",
->>>>>>> 2f4b1386
   "author": "Ash Vardanian",
   "license": "Apache-2.0",
   "main": "javascript/stringzilla.js",
