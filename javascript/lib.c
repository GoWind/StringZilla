--- conflicted
+++ resolved
@@ -8,11 +8,6 @@
  *
  *  @see NodeJS docs: https://nodejs.org/api/n-api.html
  */
-<<<<<<< HEAD
-
-=======
- 
->>>>>>> 00dbabf1
 #include <node_api.h>
 #include <stringzilla.h>
 
@@ -37,7 +32,6 @@
     napi_get_value_string_utf8(env, args[1], needle, haystack_l + 1, &needle_l);
     struct strzl_needle_t strzl_needle = {needle, needle_l, 0};
 
-<<<<<<< HEAD
     // Perform the find operation
     #if defined(__AVX2__)
         uint64_t result = strzl_avx2_find_substr(strzl_haystack, strzl_needle);
@@ -57,16 +51,6 @@
 
         return js_result;
     }
-=======
-// Perform the find operation
-#if defined(__AVX2__)
-    uint64_t result = strzl_avx2_find_substr(strzl_haystack, strzl_needle);
-#elif defined(__ARM_NEON)
-    uint64_t result = strzl_neon_find_substr(strzl_haystack, strzl_needle);
-#else
-    uint64_t result = strzl_naive_find_substr(strzl_haystack, strzl_needle);
-#endif
->>>>>>> 00dbabf1
 
     // Cleanup
     free(haystack);
