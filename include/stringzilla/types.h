--- conflicted
+++ resolved
@@ -592,12 +592,8 @@
 
     // Aggregates for different StringZillas builds
     sz_caps_cpus_k = sz_cap_serial_k | sz_cap_parallel_k | sz_cap_haswell_k | sz_cap_skylake_k | sz_cap_ice_k |
-<<<<<<< HEAD
-                     sz_cap_westmere_k | sz_cap_goldmont_k | sz_cap_neon_k | sz_cap_neon_aes_k | sz_cap_sve_k |
-=======
-                     sz_cap_westmere_k | sz_cap_neon_k | sz_cap_neon_aes_k | sz_cap_neon_sha_k | sz_cap_sve_k |
->>>>>>> fcb68a4c
-                     sz_cap_sve2_k | sz_cap_sve2_aes_k,
+                     sz_cap_westmere_k | sz_cap_goldmont_k | sz_cap_neon_k | sz_cap_neon_aes_k | sz_cap_neon_sha_k |
+                     sz_cap_sve_k | sz_cap_sve2_k | sz_cap_sve2_aes_k,
     sz_caps_cuda_k = sz_cap_cuda_k | sz_cap_kepler_k | sz_cap_hopper_k,
 
 } sz_capability_t;
@@ -606,7 +602,7 @@
  *  @brief Maximum number of individual capability flags that can be represented.
  *  @sa sz_capabilities_to_strings_implementation_ - not intended for public use, but a valid example.
  */
-#define SZ_CAPABILITIES_COUNT 15
+#define SZ_CAPABILITIES_COUNT 16
 
 /**
  *  @brief Describes the length of a UTF-8 @b rune / character / codepoint in bytes, which can be 1 to 4.
