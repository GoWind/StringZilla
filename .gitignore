--- conflicted
+++ resolved
@@ -2,12 +2,9 @@
 build/
 build_debug/
 build_release/
-<<<<<<< HEAD
 build_relwithdebinfo/
-=======
 build_go/
 build_golang/
->>>>>>> 2f4b1386
 build_artifacts*
 
 # Yes, everyone loves keeping this file in the history.
