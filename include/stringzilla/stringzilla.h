--- conflicted
+++ resolved
@@ -2347,65 +2347,12 @@
 
     // Dispatch the actual computation.
     if (!bound) {
-<<<<<<< HEAD
         if (can_be_unicode == sz_true_k) { _wagner_fisher_unbounded(sz_size_t, sz_u32_t); }
         else { _wagner_fisher_unbounded(sz_size_t, sz_u8_t); }
-=======
-        for (sz_size_t idx_longer = 0; idx_longer != longer_length; ++idx_longer) {
-            current_distances[0] = idx_longer + 1;
-            for (sz_size_t idx_shorter = 0; idx_shorter != shorter_length; ++idx_shorter) {
-                sz_size_t cost_deletion = previous_distances[idx_shorter + 1] + 1;
-                sz_size_t cost_insertion = current_distances[idx_shorter] + 1;
-                sz_size_t cost_substitution =
-                    previous_distances[idx_shorter] + (longer[idx_longer] != shorter[idx_shorter]);
-                // ? It might be a good idea to enforce branchless execution here.
-                // ? The caveat being that the benchmarks on longer sequences backfire and more research is needed.
-                current_distances[idx_shorter + 1] = sz_min_of_three(cost_deletion, cost_insertion, cost_substitution);
-            }
-            sz_pointer_swap((void **)&previous_distances, (void **)&current_distances);
-        }
-        // Cache scalar before `free` call.
-        sz_size_t result = previous_distances[shorter_length];
-        alloc->free(distances, buffer_length, alloc->handle);
-        return result;
->>>>>>> b126fab8
     }
     else {
-<<<<<<< HEAD
         if (can_be_unicode == sz_true_k) { _wagner_fisher_bounded(sz_size_t, sz_u32_t); }
         else { _wagner_fisher_bounded(sz_size_t, sz_u8_t); }
-=======
-        for (sz_size_t idx_longer = 0; idx_longer != longer_length; ++idx_longer) {
-            current_distances[0] = idx_longer + 1;
-
-            // Initialize min_distance with a value greater than bound
-            sz_size_t min_distance = bound - 1;
-
-            for (sz_size_t idx_shorter = 0; idx_shorter != shorter_length; ++idx_shorter) {
-                sz_size_t cost_deletion = previous_distances[idx_shorter + 1] + 1;
-                sz_size_t cost_insertion = current_distances[idx_shorter] + 1;
-                sz_size_t cost_substitution =
-                    previous_distances[idx_shorter] + (longer[idx_longer] != shorter[idx_shorter]);
-                current_distances[idx_shorter + 1] = sz_min_of_three(cost_deletion, cost_insertion, cost_substitution);
-
-                // Keep track of the minimum distance seen so far in this row
-                min_distance = sz_min_of_two(current_distances[idx_shorter + 1], min_distance);
-            }
-
-            // If the minimum distance in this row exceeded the bound, return early
-            if (min_distance >= bound) {
-                alloc->free(distances, buffer_length, alloc->handle);
-                return bound;
-            }
-
-            // Swap previous_distances and current_distances pointers
-            sz_pointer_swap((void **)&previous_distances, (void **)&current_distances);
-        }
-        // Cache scalar before `free` call.
-        sz_size_t result = previous_distances[shorter_length] < bound ? previous_distances[shorter_length] : bound;
-        alloc->free(distances, buffer_length, alloc->handle);
-        return result;
->>>>>>> b126fab8
     }
 }
 
